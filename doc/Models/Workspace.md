# Workspace
## Properties

Name | Type | Description | Notes
------------ | ------------- | ------------- | -------------
**id** | **String** | the Workspace version unique identifier | [optional] [default to null]
**key** | **String** | technical key for resource name convention and version grouping. Must be unique | [default to null]
**name** | **String** | the Workspace name | [default to null]
**description** | **String** | the Workspace description | [optional] [default to null]
**version** | **String** | the Workspace version MAJOR.MINOR.PATCH. | [optional] [default to null]
**tags** | **List** | the list of tags | [optional] [default to null]
**ownerId** | **String** | the user id which own this workspace | [optional] [default to null]
**solution** | [**WorkspaceSolution**](WorkspaceSolution.md) |  | [default to null]
**webApp** | [**WorkspaceWebApp**](WorkspaceWebApp.md) |  | [optional] [default to null]
**sendInputToDataWarehouse** | **Boolean** | default setting for all Scenarios and Run Templates to set whether or not the Dataset values and the input parameters values are send to the DataWarehouse prior to the ScenarioRun | [optional] [default to null]
**useDedicatedEventHubNamespace** | **Boolean** | Set this property to true to use a dedicated Azure Event Hub Namespace for this Workspace. The Event Hub Namespace must be named \\&#39;&lt;organization_id\\&gt;-&lt;workspace_id\\&gt;\\&#39; (in lower case). This Namespace must also contain two Event Hubs named \\&#39;probesmeasures\\&#39; and \\&#39;scenariorun\\&#39;. | [optional] [default to false]
**sendScenarioMetadataToEventHub** | **Boolean** | Set this property to false to not send scenario metada to Azure Event Hub Namespace for this Workspace. The Event Hub Namespace must be named \\&#39;&lt;organization_id\\&gt;-&lt;workspace_id\\&gt;\\&#39; (in lower case). This Namespace must also contain two Event Hubs named \\&#39;scenariometadata\\&#39; and \\&#39;scenariorunmetadata\\&#39;. | [optional] [default to false]
<<<<<<< HEAD
**security** | [**RbacSecurity**](RbacSecurity.md) |  | [optional] [default to null]
=======
**security** | [**WorkspaceSecurity**](WorkspaceSecurity.md) |  | [optional] [default to null]
>>>>>>> 84795c63

[[Back to Model list]](../README.md#documentation-for-models) [[Back to API list]](../README.md#documentation-for-api-endpoints) [[Back to README]](../README.md)
<|MERGE_RESOLUTION|>--- conflicted
+++ resolved
@@ -15,10 +15,6 @@
 **sendInputToDataWarehouse** | **Boolean** | default setting for all Scenarios and Run Templates to set whether or not the Dataset values and the input parameters values are send to the DataWarehouse prior to the ScenarioRun | [optional] [default to null]
 **useDedicatedEventHubNamespace** | **Boolean** | Set this property to true to use a dedicated Azure Event Hub Namespace for this Workspace. The Event Hub Namespace must be named \\&#39;&lt;organization_id\\&gt;-&lt;workspace_id\\&gt;\\&#39; (in lower case). This Namespace must also contain two Event Hubs named \\&#39;probesmeasures\\&#39; and \\&#39;scenariorun\\&#39;. | [optional] [default to false]
 **sendScenarioMetadataToEventHub** | **Boolean** | Set this property to false to not send scenario metada to Azure Event Hub Namespace for this Workspace. The Event Hub Namespace must be named \\&#39;&lt;organization_id\\&gt;-&lt;workspace_id\\&gt;\\&#39; (in lower case). This Namespace must also contain two Event Hubs named \\&#39;scenariometadata\\&#39; and \\&#39;scenariorunmetadata\\&#39;. | [optional] [default to false]
-<<<<<<< HEAD
-**security** | [**RbacSecurity**](RbacSecurity.md) |  | [optional] [default to null]
-=======
 **security** | [**WorkspaceSecurity**](WorkspaceSecurity.md) |  | [optional] [default to null]
->>>>>>> 84795c63
 
 [[Back to Model list]](../README.md#documentation-for-models) [[Back to API list]](../README.md#documentation-for-api-endpoints) [[Back to README]](../README.md)
