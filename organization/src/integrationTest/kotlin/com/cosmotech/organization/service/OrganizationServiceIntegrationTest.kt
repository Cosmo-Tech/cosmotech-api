--- conflicted
+++ resolved
@@ -26,11 +26,8 @@
 import org.junit.jupiter.api.BeforeEach
 import org.junit.jupiter.api.DynamicTest.dynamicTest
 import org.junit.jupiter.api.Test
-<<<<<<< HEAD
-=======
 import org.junit.jupiter.api.TestFactory
 import org.junit.jupiter.api.assertDoesNotThrow
->>>>>>> 5f2dd626
 import org.junit.jupiter.api.assertThrows
 import org.junit.jupiter.api.extension.ExtendWith
 import org.junit.runner.RunWith
@@ -128,13 +125,14 @@
   }
 
   @Test
-<<<<<<< HEAD
   fun `test find All Organization with different pagination params`() {
+    every { getCurrentAuthenticatedRoles(any()) } returns listOf("Platform.Admin")
+
     val numberOfOrganization = 20
     val defaultPageSize = csmPlatformProperties.twincache.organization.defaultPageSize
     val expectedSize = 15
     IntRange(1, numberOfOrganization).forEach {
-      var newOrganization = mockOrganization("o-organization-test-$it", "Organization-test-$it")
+      var newOrganization = makeOrganization("o-organization-test-$it", "Organization-test-$it")
       organizationApiService.registerOrganization(newOrganization)
     }
     logger.info("should find all Organizations and assert there are $numberOfOrganization")
@@ -163,43 +161,6 @@
     assertThrows<IllegalArgumentException> { organizationApiService.findAllOrganizations(-1, 1) }
     logger.info("should throw IllegalArgumentException when size is negative")
     assertThrows<IllegalArgumentException> { organizationApiService.findAllOrganizations(0, -1) }
-=======
-  fun `test findAllOrganizations() when limit configured is exceeded`() {
-    val organizationFetchedLimitMax = csmPlatformProperties.twincache.organization.maxResult
-    val beyondMaxNumber = organizationFetchedLimitMax + 1
-
-    logger.info(
-        "Creating $beyondMaxNumber organizations with $organizationFetchedLimitMax fetchable ...")
-    IntRange(1, beyondMaxNumber).forEach {
-      val newOrganization = makeOrganization("o-organization-test-$it", "Organization-test-$it")
-      organizationApiService.registerOrganization(newOrganization)
-    }
-    val organizationList = organizationApiService.findAllOrganizations(1, 1)
-    val numberOfOrganizationFetched = organizationList.size
-    logger.info("findAllOrganizations() have fetched $numberOfOrganizationFetched organizations")
-
-    assertEquals(numberOfOrganizationFetched, organizationFetchedLimitMax)
-    assertNotEquals(numberOfOrganizationFetched, beyondMaxNumber)
-  }
-
-  @Test
-  fun `test findAllOrganizations() when limit configured is not exceeded`() {
-    val organizationFetchedLimitMax = csmPlatformProperties.twincache.organization.maxResult
-    val underMaxNumber = organizationFetchedLimitMax - 1
-
-    logger.info(
-        "Creating $underMaxNumber organizations with $organizationFetchedLimitMax fetchable ...")
-    IntRange(1, underMaxNumber).forEach {
-      val newOrganization = makeOrganization("o-organization-test-$it", "Organization-test-$it")
-      organizationApiService.registerOrganization(newOrganization)
-    }
-    val organizationList = organizationApiService.findAllOrganizations(1, 1)
-    val numberOfOrganizationFetched = organizationList.size
-    logger.info("findAllOrganizations() have fetched $numberOfOrganizationFetched organizations")
-
-    assertEquals(numberOfOrganizationFetched, underMaxNumber)
-    assertNotEquals(numberOfOrganizationFetched, organizationFetchedLimitMax)
->>>>>>> 5f2dd626
   }
 
   @Test
