--- conflicted
+++ resolved
@@ -144,14 +144,7 @@
   }
 
   @Test
-<<<<<<< HEAD
-  fun test_register_organization() {
-    every { getCurrentAuthenticatedRoles(any()) } returns listOf("Platform.Admin")
-    var organization1 = mockOrganization(orgaId1, "Organization-1")
-    val organization2 = mockOrganization(orgaId2, "Organization-2")
-=======
   fun `test CRUD organization`() {
->>>>>>> 5c08e56b
     logger.info("Create new organizations...")
     organizationRegistered1 = organizationApiService.registerOrganization(organization1)
     organizationRegistered2 = organizationApiService.registerOrganization(organization2)
