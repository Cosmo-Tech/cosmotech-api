--- conflicted
+++ resolved
@@ -35,9 +35,9 @@
 import com.cosmotech.organization.domain.OrganizationService
 import com.cosmotech.organization.domain.OrganizationServices
 import com.fasterxml.jackson.databind.JsonNode
+import javax.annotation.PostConstruct
 import org.springframework.boot.autoconfigure.condition.ConditionalOnProperty
 import org.springframework.stereotype.Service
-import javax.annotation.PostConstruct
 
 @Service
 @ConditionalOnProperty(name = ["csm.platform.vendor"], havingValue = "azure", matchIfMissing = true)
@@ -79,11 +79,7 @@
   override fun findOrganizationById(organizationId: String): Organization {
     val organization: Organization =
         cosmosTemplate.findByIdOrThrow(coreOrganizationContainer, organizationId)
-<<<<<<< HEAD
-    csmRbac.verify(organization.getRbac(), PERMISSION_READ_DATA)
-=======
-    csmRbac.verify(organization.security, PERMISSION_READ)
->>>>>>> a5ac757b
+    csmRbac.verify(organization.getRbac(), PERMISSION_READ)
     return organization
   }
 
@@ -117,11 +113,7 @@
 
   override fun unregisterOrganization(organizationId: String) {
     val organization = findOrganizationById(organizationId)
-<<<<<<< HEAD
-    csmRbac.verify(organization.getRbac(), PERMISSION_EDIT)
-=======
-    csmRbac.verify(organization.security, PERMISSION_WRITE)
->>>>>>> a5ac757b
+    csmRbac.verify(organization.getRbac(), PERMISSION_WRITE)
     if (organization.ownerId != getCurrentAuthenticatedUserName()) {
       // TODO Only the owner or an admin should be able to perform this operation
       throw CsmAccessForbiddenException("You are not allowed to delete this Resource")
@@ -139,11 +131,7 @@
       organization: Organization
   ): Organization {
     val existingOrganization = findOrganizationById(organizationId)
-<<<<<<< HEAD
-    csmRbac.verify(existingOrganization.getRbac(), PERMISSION_EDIT)
-=======
-    csmRbac.verify(existingOrganization.security, PERMISSION_WRITE)
->>>>>>> a5ac757b
+    csmRbac.verify(existingOrganization.getRbac(), PERMISSION_WRITE)
     var hasChanged = false
 
     if (organization.name != null && organization.changed(existingOrganization) { name }) {
@@ -187,11 +175,7 @@
       memberAccessBlock: OrganizationServices.() -> OrganizationService?
   ): OrganizationService {
     val existingOrganization = findOrganizationById(organizationId)
-<<<<<<< HEAD
-    csmRbac.verify(existingOrganization.getRbac(), PERMISSION_EDIT)
-=======
-    csmRbac.verify(existingOrganization.security, PERMISSION_WRITE)
->>>>>>> a5ac757b
+    csmRbac.verify(existingOrganization.getRbac(), PERMISSION_WRITE)
     val existingServices = existingOrganization.services ?: OrganizationServices()
     val existingOrganizationService =
         with(existingServices, memberAccessBlock) ?: OrganizationService()
@@ -223,11 +207,7 @@
       requestBody: Map<String, Any>
   ): Map<String, Any> {
     val existingOrganization = findOrganizationById(organizationId)
-<<<<<<< HEAD
-    csmRbac.verify(existingOrganization.getRbac(), PERMISSION_EDIT)
-=======
-    csmRbac.verify(existingOrganization.security, PERMISSION_WRITE)
->>>>>>> a5ac757b
+    csmRbac.verify(existingOrganization.getRbac(), PERMISSION_WRITE)
     if (requestBody.isEmpty()) {
       return requestBody
     }
@@ -261,14 +241,9 @@
       organizationRole: String
   ): OrganizationSecurity {
     val organization = findOrganizationById(organizationId)
-<<<<<<< HEAD
-    csmRbac.verify(organization.getRbac(), PERMISSION_EDIT_SECURITY)
+    csmRbac.verify(organization.getRbac(), PERMISSION_WRITE_SECURITY)
     val rbacSecurity = csmRbac.setDefault(organization.getRbac(), organizationRole)
     organization.setRbac(rbacSecurity)
-=======
-    csmRbac.verify(organization.security, PERMISSION_WRITE_SECURITY)
-    csmRbac.setDefault(organization.security, organizationRole)
->>>>>>> a5ac757b
     this.updateOrganization(organizationId, organization)
     return organization.security as OrganizationSecurity
   }
@@ -288,16 +263,10 @@
       organizationAccessControl: OrganizationAccessControl
   ): OrganizationAccessControl {
     val organization = findOrganizationById(organizationId)
-<<<<<<< HEAD
-    csmRbac.verify(organization.getRbac(), PERMISSION_EDIT_SECURITY)
+    csmRbac.verify(organization.getRbac(), PERMISSION_WRITE_SECURITY)
     val rbacSecurity = csmRbac.setUserRole(
         organization.getRbac(), organizationAccessControl.id, organizationAccessControl.role)
     organization.setRbac(rbacSecurity)
-=======
-    csmRbac.verify(organization.security, PERMISSION_WRITE_SECURITY)
-    csmRbac.setUserRole(
-        organization.security, organizationAccessControl.id, organizationAccessControl.role)
->>>>>>> a5ac757b
     this.updateOrganization(organizationId, organization)
     val rbacAccessControl = csmRbac.getAccessControl(organization.getRbac(), organizationAccessControl.id)
     return OrganizationAccessControl(rbacAccessControl.id, rbacAccessControl.role)
@@ -305,14 +274,9 @@
 
   override fun removeOrganizationAccessControl(organizationId: String, identityId: String) {
     val organization = findOrganizationById(organizationId)
-<<<<<<< HEAD
-    csmRbac.verify(organization.getRbac(), PERMISSION_EDIT_SECURITY)
+    csmRbac.verify(organization.getRbac(), PERMISSION_WRITE_SECURITY)
     val rbacSecurity = csmRbac.removeUser(organization.getRbac(), identityId)
     organization.setRbac(rbacSecurity)
-=======
-    csmRbac.verify(organization.security, PERMISSION_WRITE_SECURITY)
-    csmRbac.removeUser(organization.security, identityId)
->>>>>>> a5ac757b
     this.updateOrganization(organizationId, organization)
   }
 
