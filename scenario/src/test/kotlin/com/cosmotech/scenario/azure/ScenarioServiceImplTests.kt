--- conflicted
+++ resolved
@@ -17,12 +17,9 @@
 import com.cosmotech.api.events.WorkflowStatusRequest
 import com.cosmotech.api.id.CsmIdGenerator
 import com.cosmotech.api.rbac.CsmRbac
-<<<<<<< HEAD
-=======
 import com.cosmotech.api.rbac.PERMISSION_CREATE_CHILDREN
 import com.cosmotech.api.utils.getCurrentAuthenticatedMail
 import com.cosmotech.api.utils.getCurrentAuthenticatedUserName
->>>>>>> 84795c63
 import com.cosmotech.api.utils.getCurrentAuthentication
 import com.cosmotech.organization.api.OrganizationApiService
 import com.cosmotech.organization.domain.Organization
@@ -77,9 +74,6 @@
 
   @RelaxedMockK private lateinit var csmRbac: CsmRbac
 
-  @RelaxedMockK
-  private lateinit var csmRbac: CsmRbac
-
   @Suppress("unused") @MockK(relaxed = true) private lateinit var cosmosTemplate: CosmosTemplate
   @Suppress("unused") @MockK private lateinit var cosmosClient: CosmosClient
   @Suppress("unused") @MockK(relaxed = true) private lateinit var cosmosCoreDatabase: CosmosDatabase
@@ -98,16 +92,12 @@
     this.scenarioServiceImpl =
         spyk(
             ScenarioServiceImpl(
-<<<<<<< HEAD
-                solutionService, organizationService, workspaceService, azureEventHubsClient, csmRbac),
-=======
                 solutionService,
                 organizationService,
                 workspaceService,
                 azureDataExplorerClient,
                 azureEventHubsClient,
                 csmRbac),
->>>>>>> 84795c63
             recordPrivateCalls = true)
 
     every { scenarioServiceImpl getProperty "cosmosTemplate" } returns cosmosTemplate
