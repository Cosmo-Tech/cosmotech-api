--- conflicted
+++ resolved
@@ -183,13 +183,10 @@
   ) {
     val scenarioRuns = getScenarioRuns(organizationId, workspaceId, scenarioId).toMutableList()
 
-<<<<<<< HEAD
     scenarioRuns
         .filter { it.state == ScenarioRunState.Failed }
         .forEach { deleteScenarioRunWithoutAccessEnforcement(it) }
 
-=======
->>>>>>> 6711bb14
     val lastRunId =
         scenarioApiService
             .findScenarioById(organizationId, workspaceId, scenarioId)
