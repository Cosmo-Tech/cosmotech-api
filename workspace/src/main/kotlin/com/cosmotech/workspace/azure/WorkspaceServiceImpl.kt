// Copyright (c) Cosmo Tech.
// Licensed under the MIT license.
package com.cosmotech.workspace.azure

import com.azure.cosmos.models.CosmosContainerProperties
import com.azure.cosmos.models.CosmosQueryRequestOptions
import com.azure.cosmos.models.SqlParameter
import com.azure.cosmos.models.SqlQuerySpec
import com.azure.spring.autoconfigure.storage.resource.AzureStorageResourcePatternResolver
import com.azure.spring.autoconfigure.storage.resource.BlobStorageResource
import com.azure.storage.blob.BlobServiceClient
import com.azure.storage.blob.batch.BlobBatchClient
import com.azure.storage.blob.models.DeleteSnapshotsOptionType
import com.cosmotech.api.azure.CsmAzureService
import com.cosmotech.api.azure.findByIdOrThrow
import com.cosmotech.api.azure.sanitizeForAzureStorage
import com.cosmotech.api.events.DeleteHistoricalDataOrganization
import com.cosmotech.api.events.DeleteHistoricalDataWorkspace
import com.cosmotech.api.events.OrganizationRegistered
import com.cosmotech.api.events.OrganizationUnregistered
import com.cosmotech.api.rbac.CsmRbac
import com.cosmotech.api.rbac.PERMISSION_CREATE_CHILDREN
import com.cosmotech.api.rbac.PERMISSION_DELETE
import com.cosmotech.api.rbac.PERMISSION_READ
import com.cosmotech.api.rbac.PERMISSION_READ_SECURITY
import com.cosmotech.api.rbac.PERMISSION_WRITE
import com.cosmotech.api.rbac.PERMISSION_WRITE_SECURITY
import com.cosmotech.api.rbac.ROLE_ADMIN
import com.cosmotech.api.rbac.ROLE_NONE
import com.cosmotech.api.rbac.getCommonRolesDefinition
import com.cosmotech.api.rbac.getPermissions
import com.cosmotech.api.rbac.model.RbacAccessControl
<<<<<<< HEAD
import com.cosmotech.api.rbac.model.RbacSecurity
import com.cosmotech.api.utils.changed
=======
>>>>>>> 57d55cb8
import com.cosmotech.api.utils.compareToAndMutateIfNeeded
import com.cosmotech.api.utils.getCurrentAuthenticatedMail
import com.cosmotech.api.utils.getCurrentAuthenticatedUserName
import com.cosmotech.api.utils.toDomain
import com.cosmotech.organization.api.OrganizationApiService
import com.cosmotech.organization.azure.getRbac
import com.cosmotech.solution.api.SolutionApiService
import com.cosmotech.workspace.api.WorkspaceApiService
import com.cosmotech.workspace.domain.Workspace
import com.cosmotech.workspace.domain.WorkspaceAccessControl
import com.cosmotech.workspace.domain.WorkspaceFile
import com.cosmotech.workspace.domain.WorkspaceSecurity
import com.fasterxml.jackson.databind.JsonNode
import kotlinx.coroutines.GlobalScope
import kotlinx.coroutines.launch
import org.springframework.beans.factory.config.ConfigurableBeanFactory
import org.springframework.boot.autoconfigure.condition.ConditionalOnProperty
import org.springframework.context.annotation.Scope
import org.springframework.context.event.EventListener
import org.springframework.core.io.Resource
import org.springframework.core.io.ResourceLoader
import org.springframework.scheduling.annotation.Async
import org.springframework.stereotype.Service

@Service
@Scope(value = ConfigurableBeanFactory.SCOPE_PROTOTYPE)
@ConditionalOnProperty(name = ["csm.platform.vendor"], havingValue = "azure", matchIfMissing = true)
@Suppress("TooManyFunctions")
internal class WorkspaceServiceImpl(
    private val resourceLoader: ResourceLoader,
    private val organizationService: OrganizationApiService,
    private val solutionService: SolutionApiService,
    private val azureStorageBlobServiceClient: BlobServiceClient,
    private val azureStorageBlobBatchClient: BlobBatchClient,
    private val csmRbac: CsmRbac
) : CsmAzureService(), WorkspaceApiService {

  override fun findAllWorkspaces(organizationId: String): List<Workspace> {
    val currentUser = getCurrentAuthenticatedMail(this.csmPlatformProperties)
    logger.debug("Getting workspaces for user ${currentUser}")
    val templateQuery =
        "SELECT * FROM c " +
            "WHERE ARRAY_CONTAINS(c.security.accessControlList, { id: @ACL_USER}, true)" +
            " OR NOT IS_DEFINED(c.security)" +
            " OR ARRAY_LENGTH(c.security.default) > 0"
    logger.debug("Template query: ${templateQuery}")

    return cosmosCoreDatabase
        .getContainer("${organizationId}_workspaces")
        .queryItems(
            SqlQuerySpec(templateQuery, listOf(SqlParameter("@ACL_USER", currentUser))),
            CosmosQueryRequestOptions(),
            // It would be much better to specify the Domain Type right away and
            // avoid the map operation, but we can't due
            // to the lack of customization of the Cosmos Client Object Mapper, as reported here :
            // https://github.com/Azure/azure-sdk-for-java/issues/12269
            JsonNode::class.java)
        .mapNotNull { it.toDomain<Workspace>() }
        .toList()
  }

  internal fun findWorkspaceByIdNoSecurity(organizationId: String, workspaceId: String): Workspace =
      cosmosTemplate.findByIdOrThrow(
          "${organizationId}_workspaces",
          workspaceId,
          "Workspace $workspaceId not found in organization $organizationId")

  override fun findWorkspaceById(organizationId: String, workspaceId: String): Workspace {
    val workspace: Workspace = this.findWorkspaceByIdNoSecurity(organizationId, workspaceId)
    csmRbac.verify(workspace.getRbac(), PERMISSION_READ)
    return workspace
  }

  override fun createWorkspace(organizationId: String, workspace: Workspace): Workspace {
    val organization = organizationService.findOrganizationById(organizationId)
    // Needs security on Organization to check RBAC
    csmRbac.verify(organization.getRbac(), PERMISSION_CREATE_CHILDREN)
    // Validate Solution ID
    workspace.solution?.solutionId?.let { solutionService.findSolutionById(organizationId, it) }
    val currentUser = getCurrentAuthenticatedMail(this.csmPlatformProperties)

    return cosmosTemplate.insert(
        "${organizationId}_workspaces",
        workspace.copy(
            id = idGenerator.generate("workspace"),
            ownerId = getCurrentAuthenticatedUserName(),
            security = workspace.security ?: initSecurity(currentUser)))
        ?: throw IllegalArgumentException("No Workspace returned in response: $workspace")
  }

  override fun deleteAllWorkspaceFiles(organizationId: String, workspaceId: String) {
    val workspace = findWorkspaceById(organizationId, workspaceId)
    csmRbac.verify(workspace.getRbac(), PERMISSION_WRITE)
    logger.debug("Deleting all files for workspace #{} ({})", workspace.id, workspace.name)

    GlobalScope.launch {
      // TODO Consider using a smaller coroutine scope
      val workspaceFiles =
          getWorkspaceFileResources(organizationId, workspaceId).map { it.url }.map {
            it.toExternalForm()
          }
      if (workspaceFiles.isEmpty()) {
        logger.debug("No file to delete for workspace $workspaceId")
      } else {
        azureStorageBlobBatchClient.deleteBlobs(workspaceFiles, DeleteSnapshotsOptionType.INCLUDE)
            .forEach { response ->
              logger.debug(
                  "Deleting blob with URL {} completed with status code {}",
                  response.request.url,
                  response.statusCode)
            }
      }
    }
  }

  override fun updateWorkspace(
      organizationId: String,
      workspaceId: String,
      workspace: Workspace
  ): Workspace {
    val existingWorkspace = findWorkspaceByIdNoSecurity(organizationId, workspaceId)
<<<<<<< HEAD
    val isNoRbac = existingWorkspace.security == null
    csmRbac.verify(existingWorkspace.getRbac(), PERMISSION_WRITE)
=======
    csmRbac.verify(existingWorkspace.security, PERMISSION_WRITE)
>>>>>>> 57d55cb8
    // Security cannot be changed by updateWorkspace
    var hasChanged =
        existingWorkspace
            .compareToAndMutateIfNeeded(
                workspace, excludedFields = arrayOf("ownerId", "security", "solution"))
            .isNotEmpty()

<<<<<<< HEAD
    val securityChanged = workspace.changed(existingWorkspace) { security }
    if ((csmRbac.check(existingWorkspace.getRbac(), PERMISSION_WRITE_SECURITY) || isNoRbac) &&
        securityChanged) {
      logger.debug("Writing new security information for workspace ${workspace.id}")
      // handle new and deleted users for permission propagation
      existingWorkspace.security = workspace.security
      hasChanged = true
    } else {
      if (securityChanged)
          logger.warn(
              "workspace ${workspace.id} security cannot be changed due to missing permission")
    }

=======
>>>>>>> 57d55cb8
    if (workspace.solution?.solutionId != null) {
      // Validate solution ID
      workspace.solution?.solutionId?.let { solutionService.findSolutionById(organizationId, it) }
      existingWorkspace.solution = workspace.solution
      hasChanged = true
    }

    return if (hasChanged) {
      val responseEntity =
          cosmosTemplate.upsertAndReturnEntity("${organizationId}_workspaces", existingWorkspace)
      responseEntity
    } else {
      existingWorkspace
    }
  }

  override fun deleteWorkspace(organizationId: String, workspaceId: String): Workspace {
    val workspace = findWorkspaceById(organizationId, workspaceId)
<<<<<<< HEAD
    csmRbac.verify(workspace.getRbac(), PERMISSION_WRITE)
=======
    csmRbac.verify(workspace.security, PERMISSION_DELETE)
>>>>>>> 57d55cb8
    try {
      deleteAllWorkspaceFiles(organizationId, workspaceId)
    } finally {
      cosmosTemplate.deleteEntity("${organizationId}_workspaces", workspace)
    }
    return workspace
  }

  override fun deleteWorkspaceFile(organizationId: String, workspaceId: String, fileName: String) {
    val workspace = findWorkspaceById(organizationId, workspaceId)
    csmRbac.verify(workspace.getRbac(), PERMISSION_WRITE)
    logger.debug(
        "Deleting file resource from workspace #{} ({}): {}",
        workspace.id,
        workspace.name,
        fileName)
    azureStorageBlobServiceClient
        .getBlobContainerClient(organizationId.sanitizeForAzureStorage())
        .getBlobClient("${workspaceId.sanitizeForAzureStorage()}/${fileName}")
        .delete()
  }

  override fun downloadWorkspaceFile(
      organizationId: String,
      workspaceId: String,
      fileName: String
  ): Resource {
    if (".." in fileName) {
      throw IllegalArgumentException("Invalid filename: '$fileName'. '..' is not allowed")
    }
    val workspace = findWorkspaceById(organizationId, workspaceId)
    csmRbac.verify(workspace.getRbac(), PERMISSION_READ)
    logger.debug(
        "Downloading file resource to workspace #{} ({}): {}",
        workspace.id,
        workspace.name,
        fileName)
    return resourceLoader.getResource(
        "azure-blob://$organizationId/$workspaceId/".sanitizeForAzureStorage() + fileName)
  }

  override fun uploadWorkspaceFile(
      organizationId: String,
      workspaceId: String,
      file: Resource,
      overwrite: Boolean,
      destination: String?
  ): WorkspaceFile {
    if (destination?.contains("..") == true) {
      throw IllegalArgumentException("Invalid destination: '$destination'. '..' is not allowed")
    }

    val workspace = findWorkspaceById(organizationId, workspaceId)
    csmRbac.verify(workspace.getRbac(), PERMISSION_WRITE)
    logger.debug(
        "Uploading file resource to workspace #{} ({}): {} => {}",
        workspace.id,
        workspace.name,
        file.filename,
        destination)

    val fileRelativeDestinationBuilder = StringBuilder()
    if (destination.isNullOrBlank()) {
      fileRelativeDestinationBuilder.append(file.filename)
    } else {
      // Using multiple consecutive '/' in the path results in Azure Storage creating
      // weird <empty> names in-between two subsequent '/'
      val destinationSanitized = destination.removePrefix("/").replace(Regex("(/)\\1+"), "/")
      fileRelativeDestinationBuilder.append(destinationSanitized)
      if (destinationSanitized.endsWith("/")) {
        fileRelativeDestinationBuilder.append(file.filename)
      }
    }

    azureStorageBlobServiceClient
        .getBlobContainerClient(organizationId.sanitizeForAzureStorage())
        .getBlobClient("${workspaceId.sanitizeForAzureStorage()}/$fileRelativeDestinationBuilder")
        .upload(file.inputStream, file.contentLength(), overwrite)
    return WorkspaceFile(fileName = fileRelativeDestinationBuilder.toString())
  }

  override fun findAllWorkspaceFiles(
      organizationId: String,
      workspaceId: String
  ): List<WorkspaceFile> {
    val workspace = findWorkspaceById(organizationId, workspaceId)
    csmRbac.verify(workspace.getRbac(), PERMISSION_READ)
    logger.debug("List all files for workspace #{} ({})", workspace.id, workspace.name)
    return getWorkspaceFileResources(organizationId, workspaceId)
        .mapNotNull { it.filename?.removePrefix("${workspaceId.sanitizeForAzureStorage()}/") }
        .map { WorkspaceFile(fileName = it) }
  }

  @EventListener(DeleteHistoricalDataOrganization::class)
  fun deleteHistoricalDataWorkspace(data: DeleteHistoricalDataOrganization) {
    val organizationId = data.organizationId
    val workspaces: List<Workspace> = findAllWorkspaces(organizationId)
    for (workspace in workspaces) {
      this.eventPublisher.publishEvent(
          DeleteHistoricalDataWorkspace(this, organizationId, workspace.id!!))
    }
  }

  @EventListener(OrganizationRegistered::class)
  fun onOrganizationRegistered(organizationRegistered: OrganizationRegistered) {
    cosmosCoreDatabase.createContainerIfNotExists(
        CosmosContainerProperties("${organizationRegistered.organizationId}_workspaces", "/id"))
  }

  @EventListener(OrganizationUnregistered::class)
  @Async("csm-in-process-event-executor")
  fun onOrganizationUnregistered(organizationUnregistered: OrganizationUnregistered) {
    val organizationId = organizationUnregistered.organizationId
    try {
      azureStorageBlobServiceClient.deleteBlobContainer(organizationId)
    } finally {
      cosmosTemplate.deleteContainer("${organizationId}_workspaces")
    }
  }

  private fun getWorkspaceFileResources(
      organizationId: String,
      workspaceId: String
  ): List<BlobStorageResource> {
    findWorkspaceById(organizationId, workspaceId)
    return AzureStorageResourcePatternResolver(azureStorageBlobServiceClient)
        .getResources("azure-blob://$organizationId/$workspaceId/**/*".sanitizeForAzureStorage())
        .map { it as BlobStorageResource }
  }

  override fun getWorkspacePermissions(
      organizationId: String,
      workspaceId: String,
      role: String
  ): List<String> {
    return getPermissions(role, getCommonRolesDefinition())
  }

  override fun getWorkspaceSecurity(
      organizationId: String,
      workspaceId: String
  ): WorkspaceSecurity {
    val workspace = findWorkspaceById(organizationId, workspaceId)
    csmRbac.verify(workspace.getRbac(), PERMISSION_READ_SECURITY)
    return workspace.security as WorkspaceSecurity
  }

  override fun setWorkspaceDefaultSecurity(
      organizationId: String,
      workspaceId: String,
      workspaceRole: String
  ): WorkspaceSecurity {
    val workspace = findWorkspaceByIdNoSecurity(organizationId, workspaceId)
    csmRbac.verify(workspace.getRbac(), PERMISSION_WRITE_SECURITY)
    val rbacSecurity = csmRbac.setDefault(workspace.getRbac(), workspaceRole)
    workspace.setRbac(rbacSecurity)
    this.updateWorkspace(organizationId, workspaceId, workspace)
    return workspace.security as WorkspaceSecurity
  }

  override fun getWorkspaceAccessControl(
      organizationId: String,
      workspaceId: String,
      identityId: String
  ): WorkspaceAccessControl {
    val workspace = findWorkspaceById(organizationId, workspaceId)
    csmRbac.verify(workspace.getRbac(), PERMISSION_READ_SECURITY)
    var rbacAccessControl = csmRbac.getAccessControl(workspace.getRbac(), identityId)
    return WorkspaceAccessControl(rbacAccessControl.id, rbacAccessControl.role)
  }

  override fun addWorkspaceAccessControl(
      organizationId: String,
      workspaceId: String,
      workspaceAccessControl: WorkspaceAccessControl
  ): WorkspaceAccessControl {
    val workspace = findWorkspaceByIdNoSecurity(organizationId, workspaceId)
    csmRbac.verify(workspace.getRbac(), PERMISSION_WRITE_SECURITY)
    val rbacSecurity = csmRbac.setUserRole(workspace.getRbac(), workspaceAccessControl.id, workspaceAccessControl.role)
    workspace.setRbac(rbacSecurity)
    this.updateWorkspace(organizationId, workspaceId, workspace)
    var rbacAccessControl = csmRbac.getAccessControl(workspace.getRbac(), workspaceAccessControl.id)
    return WorkspaceAccessControl(rbacAccessControl.id, rbacAccessControl.role)
  }

  override fun removeWorkspaceAccessControl(
      organizationId: String,
      workspaceId: String,
      identityId: String
  ) {
    val workspace = findWorkspaceById(organizationId, workspaceId)
    csmRbac.verify(workspace.getRbac(), PERMISSION_WRITE_SECURITY)
    val rbacSecurity = csmRbac.removeUser(workspace.getRbac(), identityId)
    workspace.setRbac(rbacSecurity)
    this.updateWorkspace(organizationId, workspaceId, workspace)
  }

  override fun getWorkspaceSecurityUsers(
      organizationId: String,
      workspaceId: String
  ): List<String> {
    val workspace = findWorkspaceById(organizationId, workspaceId)
    csmRbac.verify(workspace.getRbac(), PERMISSION_READ_SECURITY)
    return csmRbac.getUsers(workspace.getRbac())
  }

  private fun initSecurity(userId: String): WorkspaceSecurity {
    return WorkspaceSecurity(
        default = ROLE_NONE,
        accessControlList = mutableListOf(WorkspaceAccessControl(userId, ROLE_ADMIN)))
  }
}

fun Workspace.getRbac(): RbacSecurity {
  return RbacSecurity(this.id, this.security?.default ?: ROLE_NONE,
    this.security?.accessControlList
      ?.map{RbacAccessControl(it.id, it.role)}?.toMutableList() ?: mutableListOf()
  )
}
fun Workspace.setRbac(rbacSecurity: RbacSecurity) {
  this.security = WorkspaceSecurity(rbacSecurity.default,
    rbacSecurity.accessControlList.map{WorkspaceAccessControl(it.id, it.role)}.toMutableList())
}
<|MERGE_RESOLUTION|>--- conflicted
+++ resolved
@@ -30,11 +30,8 @@
 import com.cosmotech.api.rbac.getCommonRolesDefinition
 import com.cosmotech.api.rbac.getPermissions
 import com.cosmotech.api.rbac.model.RbacAccessControl
-<<<<<<< HEAD
 import com.cosmotech.api.rbac.model.RbacSecurity
 import com.cosmotech.api.utils.changed
-=======
->>>>>>> 57d55cb8
 import com.cosmotech.api.utils.compareToAndMutateIfNeeded
 import com.cosmotech.api.utils.getCurrentAuthenticatedMail
 import com.cosmotech.api.utils.getCurrentAuthenticatedUserName
@@ -156,12 +153,7 @@
       workspace: Workspace
   ): Workspace {
     val existingWorkspace = findWorkspaceByIdNoSecurity(organizationId, workspaceId)
-<<<<<<< HEAD
-    val isNoRbac = existingWorkspace.security == null
     csmRbac.verify(existingWorkspace.getRbac(), PERMISSION_WRITE)
-=======
-    csmRbac.verify(existingWorkspace.security, PERMISSION_WRITE)
->>>>>>> 57d55cb8
     // Security cannot be changed by updateWorkspace
     var hasChanged =
         existingWorkspace
@@ -169,22 +161,6 @@
                 workspace, excludedFields = arrayOf("ownerId", "security", "solution"))
             .isNotEmpty()
 
-<<<<<<< HEAD
-    val securityChanged = workspace.changed(existingWorkspace) { security }
-    if ((csmRbac.check(existingWorkspace.getRbac(), PERMISSION_WRITE_SECURITY) || isNoRbac) &&
-        securityChanged) {
-      logger.debug("Writing new security information for workspace ${workspace.id}")
-      // handle new and deleted users for permission propagation
-      existingWorkspace.security = workspace.security
-      hasChanged = true
-    } else {
-      if (securityChanged)
-          logger.warn(
-              "workspace ${workspace.id} security cannot be changed due to missing permission")
-    }
-
-=======
->>>>>>> 57d55cb8
     if (workspace.solution?.solutionId != null) {
       // Validate solution ID
       workspace.solution?.solutionId?.let { solutionService.findSolutionById(organizationId, it) }
@@ -194,7 +170,7 @@
 
     return if (hasChanged) {
       val responseEntity =
-          cosmosTemplate.upsertAndReturnEntity("${organizationId}_workspaces", existingWorkspace)
+        cosmosTemplate.upsertAndReturnEntity("${organizationId}_workspaces", existingWorkspace)
       responseEntity
     } else {
       existingWorkspace
@@ -203,11 +179,7 @@
 
   override fun deleteWorkspace(organizationId: String, workspaceId: String): Workspace {
     val workspace = findWorkspaceById(organizationId, workspaceId)
-<<<<<<< HEAD
-    csmRbac.verify(workspace.getRbac(), PERMISSION_WRITE)
-=======
-    csmRbac.verify(workspace.security, PERMISSION_DELETE)
->>>>>>> 57d55cb8
+    csmRbac.verify(workspace.getRbac(), PERMISSION_DELETE)
     try {
       deleteAllWorkspaceFiles(organizationId, workspaceId)
     } finally {
