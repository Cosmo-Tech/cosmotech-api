// Copyright (c) Cosmo Tech.
// Licensed under the MIT license.
package com.cosmotech.workspace.azure

import com.azure.spring.data.cosmos.core.CosmosTemplate
import com.azure.storage.blob.BlobContainerClient
import com.azure.storage.blob.BlobServiceClient
import com.azure.storage.blob.batch.BlobBatchClient
import com.cosmotech.api.azure.sanitizeForAzureStorage
import com.cosmotech.api.config.CsmPlatformProperties
import com.cosmotech.api.exceptions.CsmResourceNotFoundException
import com.cosmotech.api.rbac.CsmRbac
<<<<<<< HEAD
=======
import com.cosmotech.api.utils.getCurrentAuthenticatedMail
import com.cosmotech.organization.api.OrganizationApiService
>>>>>>> 84795c63
import com.cosmotech.solution.api.SolutionApiService
import com.cosmotech.workspace.domain.Workspace
import com.cosmotech.workspace.domain.WorkspaceSolution
import io.mockk.*
import io.mockk.impl.annotations.InjectMockKs
import io.mockk.impl.annotations.MockK
import io.mockk.impl.annotations.RelaxedMockK
import io.mockk.junit5.MockKExtension
<<<<<<< HEAD
=======
import kotlin.test.BeforeTest
import kotlin.test.Test
import kotlin.test.assertEquals
import kotlin.test.assertNotNull
>>>>>>> 84795c63
import org.junit.jupiter.api.assertThrows
import org.junit.jupiter.api.extension.ExtendWith
import org.springframework.core.io.Resource
import org.springframework.core.io.ResourceLoader
import kotlin.test.BeforeTest
import kotlin.test.Test
import kotlin.test.assertEquals
import kotlin.test.assertNotNull

const val ORGANIZATION_ID = "O-AbCdEf123"
const val WORKSPACE_ID = "W-BcDeFg123"

@ExtendWith(MockKExtension::class)
class WorkspaceServiceImplTests {

  @MockK private lateinit var resourceLoader: ResourceLoader
  @MockK private lateinit var solutionService: SolutionApiService
<<<<<<< HEAD
=======
  @RelaxedMockK private lateinit var organizationService: OrganizationApiService
>>>>>>> 84795c63
  @MockK private lateinit var azureStorageBlobServiceClient: BlobServiceClient
  @RelaxedMockK private lateinit var csmPlatformProperties: CsmPlatformProperties

  @MockK private lateinit var azureStorageBlobBatchClient: BlobBatchClient

  @RelaxedMockK private lateinit var csmRbac: CsmRbac

  @Suppress("unused") @MockK private lateinit var cosmosTemplate: CosmosTemplate

  @InjectMockKs private lateinit var workspaceServiceImpl: WorkspaceServiceImpl

  @BeforeTest
  fun setUp() {
    this.workspaceServiceImpl =
        spyk(
            WorkspaceServiceImpl(
                resourceLoader,
<<<<<<< HEAD
=======
                organizationService,
>>>>>>> 84795c63
                solutionService,
                azureStorageBlobServiceClient,
                azureStorageBlobBatchClient,
                csmRbac))
<<<<<<< HEAD
=======
    mockkStatic(::getCurrentAuthenticatedMail)
    every { getCurrentAuthenticatedMail(csmPlatformProperties) } returns "dummy@cosmotech.com"

>>>>>>> 84795c63
    MockKAnnotations.init(this, relaxUnitFun = true)
    this.csmRbac = mockk<CsmRbac>(relaxed = true)
  }

  @Test
  fun `In uploadWorkspaceFile, filename is used if no destination set`() {
    val workspace = mockk<Workspace>(relaxed = true)
    every { workspace.id } returns WORKSPACE_ID
    every { workspace.name } returns "test workspace"
    every { workspaceServiceImpl.findWorkspaceById(ORGANIZATION_ID, WORKSPACE_ID) } returns
        workspace

    val file = mockk<Resource>(relaxed = true)
    every { file.filename } returns "my_file.txt"

    val blobContainerClient = mockk<BlobContainerClient>(relaxed = true)
    every { azureStorageBlobServiceClient.getBlobContainerClient(any()) } returns
        blobContainerClient

    val workspaceFile =
        workspaceServiceImpl.uploadWorkspaceFile(ORGANIZATION_ID, WORKSPACE_ID, file, false, null)
    assertNotNull(workspaceFile.fileName)
    assertEquals("my_file.txt", workspaceFile.fileName)

    verify(exactly = 1) {
      azureStorageBlobServiceClient.getBlobContainerClient(
          ORGANIZATION_ID.sanitizeForAzureStorage())
    }
    verify(exactly = 1) {
      blobContainerClient.getBlobClient("${WORKSPACE_ID.sanitizeForAzureStorage()}/my_file.txt")
    }
    confirmVerified(azureStorageBlobServiceClient, blobContainerClient)
  }

  @Test
  fun `In uploadWorkspaceFile, filename is used if destination is blank`() {
    val workspace = mockk<Workspace>(relaxed = true)
    every { workspace.id } returns WORKSPACE_ID
    every { workspace.name } returns "test workspace"
    every { workspaceServiceImpl.findWorkspaceById(ORGANIZATION_ID, WORKSPACE_ID) } returns
        workspace

    val file = mockk<Resource>(relaxed = true)
    every { file.filename } returns "my_file.txt"

    val blobContainerClient = mockk<BlobContainerClient>(relaxed = true)
    every { azureStorageBlobServiceClient.getBlobContainerClient(any()) } returns
        blobContainerClient

    val workspaceFile =
        workspaceServiceImpl.uploadWorkspaceFile(ORGANIZATION_ID, WORKSPACE_ID, file, false, "  ")
    assertNotNull(workspaceFile.fileName)
    assertEquals("my_file.txt", workspaceFile.fileName)

    verify(exactly = 1) {
      azureStorageBlobServiceClient.getBlobContainerClient(
          ORGANIZATION_ID.sanitizeForAzureStorage())
    }
    verify(exactly = 1) {
      blobContainerClient.getBlobClient("${WORKSPACE_ID.sanitizeForAzureStorage()}/my_file.txt")
    }
    confirmVerified(azureStorageBlobServiceClient, blobContainerClient)
  }

  @Test
  fun `In uploadWorkspaceFile, filename is appended to destination directory (ending with slash)`() {
    val workspace = mockk<Workspace>(relaxed = true)
    every { workspace.id } returns WORKSPACE_ID
    every { workspace.name } returns "test workspace"
    every { workspaceServiceImpl.findWorkspaceById(ORGANIZATION_ID, WORKSPACE_ID) } returns
        workspace

    val file = mockk<Resource>(relaxed = true)
    every { file.filename } returns "my_file.txt"

    val blobContainerClient = mockk<BlobContainerClient>(relaxed = true)
    every { azureStorageBlobServiceClient.getBlobContainerClient(any()) } returns
        blobContainerClient

    val workspaceFile =
        workspaceServiceImpl.uploadWorkspaceFile(
            ORGANIZATION_ID, WORKSPACE_ID, file, false, "my/destination/")
    assertNotNull(workspaceFile.fileName)
    assertEquals("my/destination/my_file.txt", workspaceFile.fileName)

    verify(exactly = 1) {
      azureStorageBlobServiceClient.getBlobContainerClient(
          ORGANIZATION_ID.sanitizeForAzureStorage())
    }
    verify(exactly = 1) {
      blobContainerClient.getBlobClient(
          "${WORKSPACE_ID.sanitizeForAzureStorage()}/my/destination/my_file.txt")
    }
    confirmVerified(azureStorageBlobServiceClient, blobContainerClient)
  }

  @Test
  fun `In uploadWorkspaceFile, destination is used as is as file path if not ending with slash)`() {
    val workspace = mockk<Workspace>(relaxed = true)
    every { workspace.id } returns WORKSPACE_ID
    every { workspace.name } returns "test workspace"
    every { workspaceServiceImpl.findWorkspaceById(ORGANIZATION_ID, WORKSPACE_ID) } returns
        workspace

    val file = mockk<Resource>(relaxed = true)
    every { file.filename } returns "my_file.txt"

    val blobContainerClient = mockk<BlobContainerClient>(relaxed = true)
    every { azureStorageBlobServiceClient.getBlobContainerClient(any()) } returns
        blobContainerClient

    val workspaceFile =
        workspaceServiceImpl.uploadWorkspaceFile(
            ORGANIZATION_ID, WORKSPACE_ID, file, false, "my/destination/file")
    assertNotNull(workspaceFile.fileName)
    assertEquals("my/destination/file", workspaceFile.fileName)

    verify(exactly = 1) {
      azureStorageBlobServiceClient.getBlobContainerClient(
          ORGANIZATION_ID.sanitizeForAzureStorage())
    }
    verify(exactly = 1) {
      blobContainerClient.getBlobClient(
          "${WORKSPACE_ID.sanitizeForAzureStorage()}/my/destination/file")
    }
    confirmVerified(azureStorageBlobServiceClient, blobContainerClient)
  }

  @Test
  fun `In uploadWorkspaceFile, multiple slash characters in destination result in a single slash being used`() {
    val workspace = mockk<Workspace>(relaxed = true)
    every { workspace.id } returns WORKSPACE_ID
    every { workspace.name } returns "test workspace"
    every { workspaceServiceImpl.findWorkspaceById(ORGANIZATION_ID, WORKSPACE_ID) } returns
        workspace

    val file = mockk<Resource>(relaxed = true)
    every { file.filename } returns "my_file.txt"

    val blobContainerClient = mockk<BlobContainerClient>(relaxed = true)
    every { azureStorageBlobServiceClient.getBlobContainerClient(any()) } returns
        blobContainerClient

    val workspaceFile =
        workspaceServiceImpl.uploadWorkspaceFile(
            ORGANIZATION_ID, WORKSPACE_ID, file, false, "my//other/destination////////file")
    assertNotNull(workspaceFile.fileName)
    assertEquals("my/other/destination/file", workspaceFile.fileName)

    verify(exactly = 1) {
      azureStorageBlobServiceClient.getBlobContainerClient(
          ORGANIZATION_ID.sanitizeForAzureStorage())
    }
    verify(exactly = 1) {
      blobContainerClient.getBlobClient(
          "${WORKSPACE_ID.sanitizeForAzureStorage()}/my/other/destination/file")
    }
    confirmVerified(azureStorageBlobServiceClient, blobContainerClient)
  }

  @Test
  fun `Calling uploadWorkspaceFile is not allowed when destination contains double-dot`() {
    val blobContainerClient = mockk<BlobContainerClient>(relaxed = true)
    every { azureStorageBlobServiceClient.getBlobContainerClient(any()) } returns
        blobContainerClient

    assertThrows<IllegalArgumentException> {
      workspaceServiceImpl.uploadWorkspaceFile(
          ORGANIZATION_ID, WORKSPACE_ID, mockk(), false, "my/../other/destination/../../file")
    }

    verify(exactly = 0) {
      azureStorageBlobServiceClient.getBlobContainerClient(
          ORGANIZATION_ID.sanitizeForAzureStorage())
    }
    verify(exactly = 0) {
      blobContainerClient.getBlobClient(
          "${WORKSPACE_ID.sanitizeForAzureStorage()}/my/other/destination/file")
    }
    confirmVerified(azureStorageBlobServiceClient, blobContainerClient)
  }

  @Test
  fun `Calling downloadWorkspaceFile is not allowed when filename contains double-dot`() {
    assertThrows<IllegalArgumentException> {
      workspaceServiceImpl.downloadWorkspaceFile(
          ORGANIZATION_ID, WORKSPACE_ID, "my/../../other/destination/file")
    }

    verify(exactly = 0) { resourceLoader.getResource(any()) }
    confirmVerified(resourceLoader)
  }

  @Test
  fun `should reject creation request if solution ID is not valid`() {
    every { solutionService.findSolutionById(ORGANIZATION_ID, any()) } throws
        CsmResourceNotFoundException("Solution not found")
    assertThrows<CsmResourceNotFoundException> {
      workspaceServiceImpl.createWorkspace(
          ORGANIZATION_ID,
          Workspace(
              key = "my-workspace-key",
              name = "my workspace name",
              solution = WorkspaceSolution(solutionId = "SOL-my-solution-id")))
    }
    verify(exactly = 0) {
      cosmosTemplate.insert("${ORGANIZATION_ID}_workspaces", ofType(Workspace::class))
    }
    confirmVerified(cosmosTemplate)
  }

  @Test
  fun `should reject update request if solution ID is not valid`() {
    every {
      workspaceServiceImpl.findWorkspaceByIdNoSecurity(ORGANIZATION_ID, WORKSPACE_ID)
    } returns
        Workspace(
            id = WORKSPACE_ID,
            key = "my-workspace-key",
            name = "my workspace name",
            solution = WorkspaceSolution(solutionId = "SOL-my-solution-id"))
    every { solutionService.findSolutionById(ORGANIZATION_ID, any()) } throws
        CsmResourceNotFoundException("Solution not found")
    assertThrows<CsmResourceNotFoundException> {
      workspaceServiceImpl.updateWorkspace(
          ORGANIZATION_ID,
          WORKSPACE_ID,
          Workspace(
              key = "my-workspace-key-renamed",
              name = "my workspace name (renamed)",
              solution = WorkspaceSolution(solutionId = "SOL-my-new-solution-id")))
    }

    verify(exactly = 0) {
      cosmosTemplate.insert("${ORGANIZATION_ID}_workspaces", ofType(Workspace::class))
    }
    verify(exactly = 0) {
      cosmosTemplate.upsertAndReturnEntity(
          "${ORGANIZATION_ID}_workspaces", ofType(Workspace::class))
    }
    confirmVerified(cosmosTemplate)
  }
}<|MERGE_RESOLUTION|>--- conflicted
+++ resolved
@@ -10,11 +10,8 @@
 import com.cosmotech.api.config.CsmPlatformProperties
 import com.cosmotech.api.exceptions.CsmResourceNotFoundException
 import com.cosmotech.api.rbac.CsmRbac
-<<<<<<< HEAD
-=======
 import com.cosmotech.api.utils.getCurrentAuthenticatedMail
 import com.cosmotech.organization.api.OrganizationApiService
->>>>>>> 84795c63
 import com.cosmotech.solution.api.SolutionApiService
 import com.cosmotech.workspace.domain.Workspace
 import com.cosmotech.workspace.domain.WorkspaceSolution
@@ -23,21 +20,14 @@
 import io.mockk.impl.annotations.MockK
 import io.mockk.impl.annotations.RelaxedMockK
 import io.mockk.junit5.MockKExtension
-<<<<<<< HEAD
-=======
 import kotlin.test.BeforeTest
 import kotlin.test.Test
 import kotlin.test.assertEquals
 import kotlin.test.assertNotNull
->>>>>>> 84795c63
 import org.junit.jupiter.api.assertThrows
 import org.junit.jupiter.api.extension.ExtendWith
 import org.springframework.core.io.Resource
 import org.springframework.core.io.ResourceLoader
-import kotlin.test.BeforeTest
-import kotlin.test.Test
-import kotlin.test.assertEquals
-import kotlin.test.assertNotNull
 
 const val ORGANIZATION_ID = "O-AbCdEf123"
 const val WORKSPACE_ID = "W-BcDeFg123"
@@ -47,10 +37,7 @@
 
   @MockK private lateinit var resourceLoader: ResourceLoader
   @MockK private lateinit var solutionService: SolutionApiService
-<<<<<<< HEAD
-=======
   @RelaxedMockK private lateinit var organizationService: OrganizationApiService
->>>>>>> 84795c63
   @MockK private lateinit var azureStorageBlobServiceClient: BlobServiceClient
   @RelaxedMockK private lateinit var csmPlatformProperties: CsmPlatformProperties
 
@@ -68,20 +55,14 @@
         spyk(
             WorkspaceServiceImpl(
                 resourceLoader,
-<<<<<<< HEAD
-=======
                 organizationService,
->>>>>>> 84795c63
                 solutionService,
                 azureStorageBlobServiceClient,
                 azureStorageBlobBatchClient,
                 csmRbac))
-<<<<<<< HEAD
-=======
     mockkStatic(::getCurrentAuthenticatedMail)
     every { getCurrentAuthenticatedMail(csmPlatformProperties) } returns "dummy@cosmotech.com"
 
->>>>>>> 84795c63
     MockKAnnotations.init(this, relaxUnitFun = true)
     this.csmRbac = mockk<CsmRbac>(relaxed = true)
   }
