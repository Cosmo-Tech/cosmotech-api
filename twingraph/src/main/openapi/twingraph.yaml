--- conflicted
+++ resolved
@@ -250,12 +250,9 @@
               type: array
               items:
                 $ref: '#/components/schemas/GraphProperties'
-<<<<<<< HEAD
-=======
             examples:
               QueryEntities:
                 $ref: '#/components/examples/QueryEntities'
->>>>>>> 8bc4604f
       responses:
         '200':
           description: Successful response
@@ -302,12 +299,9 @@
               type: array
               items:
                 $ref: '#/components/schemas/GraphProperties'
-<<<<<<< HEAD
-=======
             examples:
               QueryEntities:
                 $ref: '#/components/examples/QueryEntities'
->>>>>>> 8bc4604f
       responses:
         '200':
           description: Successful response
