--- conflicted
+++ resolved
@@ -16,12 +16,6 @@
 import com.cosmotech.twingraph.domain.TwinGraphQuery
 import com.cosmotech.twingraph.extension.toJsonString
 import com.cosmotech.twingraph.utils.TwingraphUtils
-<<<<<<< HEAD
-import com.redislabs.redisgraph.ResultSet
-import com.redislabs.redisgraph.graph_entities.Edge
-import com.redislabs.redisgraph.graph_entities.Node
-=======
->>>>>>> 3c88e490
 import com.redislabs.redisgraph.impl.api.RedisGraph
 import org.springframework.stereotype.Service
 import redis.clients.jedis.JedisPool
@@ -68,7 +62,6 @@
 
   @Suppress("SpreadOperator")
   override fun delete(organizationId: String, graphId: String) {
-    val jedis = csmJedisPool.resource
     val organization = organizationService.findOrganizationById(organizationId)
     csmRbac.verify(organization.getRbac(), PERMISSION_READ)
 
@@ -90,14 +83,6 @@
     val organization = organizationService.findOrganizationById(organizationId)
     csmRbac.verify(organization.getRbac(), PERMISSION_READ)
     val matchingKeys = mutableSetOf<String>()
-<<<<<<< HEAD
-    var nextCursor = ScanParams.SCAN_POINTER_START
-    do {
-      val scanResult = jedis.scan(nextCursor, ScanParams().match("$graphId*"))
-      nextCursor = scanResult.cursor
-      matchingKeys.addAll(scanResult.result)
-    } while (!nextCursor.equals(ScanParams.SCAN_POINTER_START))
-=======
     csmJedisPool.resource.use { jedis ->
       var nextCursor = ScanParams.SCAN_POINTER_START
       do {
@@ -108,7 +93,6 @@
     }
     return matchingKeys.toList()
   }
->>>>>>> 3c88e490
 
   override fun getGraphMetaData(organizationId: String, graphId: String): Map<String, String> {
     val organization = organizationService.findOrganizationById(organizationId)
@@ -135,52 +119,10 @@
     }
 
     if (twinGraphQuery.version.isNullOrEmpty()) {
-<<<<<<< HEAD
-      val jedis = csmJedisPool.resource
-      twinGraphQuery.version = jedis.hget("${graphId}MetaData", "lastVersion")
-      if (twinGraphQuery.version.isNullOrEmpty()) {
-        throw CsmResourceNotFoundException("Cannot find lastVersion in ${graphId}MetaData")
-      }
-    }
-
-    val redisGraphId = "${graphId}:${twinGraphQuery.version}"
-    val redisGraph = RedisGraph(csmJedisPool)
-    val resultSet = redisGraph.query(redisGraphId, twinGraphQuery.query)
-    val iterator = resultSet.iterator()
-    if (!iterator.hasNext()) {
-      throw CsmResourceNotFoundException(
-          "TwinGraph empty with given $graphId " + "and version ${twinGraphQuery.version}")
-    }
-
-    val result = mutableMapOf<Int, MutableSet<String>>()
-    val elementTypes = mutableMapOf<Int, String>()
-
-    while (iterator.hasNext()) {
-      val record = iterator.next()
-      record?.values()?.forEachIndexed { index, element ->
-        val currentValue = result.getOrPut(index) { mutableSetOf() }
-        when (element) {
-          is Node -> {
-            currentValue.add(TwingraphUtils.getNodeJson(element))
-            result[index] = currentValue
-            elementTypes[index] = "nodes"
-          }
-          is Edge -> {
-            currentValue.add(objectMapper().writeValueAsString(element))
-            result[index] = currentValue
-            elementTypes[index] = "relationships"
-          }
-          else -> {
-            currentValue.add(objectMapper().writeValueAsString(mapOf("value" to element)))
-            result[index] = currentValue
-            elementTypes[index] = "variables"
-          }
-=======
       csmJedisPool.resource.use { jedis ->
         twinGraphQuery.version = jedis.hget("${graphId}MetaData", "lastVersion")
         if (twinGraphQuery.version.isNullOrEmpty()) {
           throw CsmResourceNotFoundException("Cannot find lastVersion in ${graphId}MetaData")
->>>>>>> 3c88e490
         }
       }
     }
