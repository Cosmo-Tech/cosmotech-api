// Copyright (c) Cosmo Tech.
// Licensed under the MIT license.
package com.cosmotech.twingraph.api

import com.cosmotech.api.CsmPhoenixService
import com.cosmotech.api.events.TwingraphImportEvent
import com.cosmotech.api.events.TwingraphImportJobInfoRequest
import com.cosmotech.api.exceptions.CsmClientException
import com.cosmotech.api.exceptions.CsmResourceNotFoundException
import com.cosmotech.api.exceptions.CsmServerException
import com.cosmotech.api.rbac.CsmRbac
import com.cosmotech.api.rbac.PERMISSION_DELETE
import com.cosmotech.api.rbac.PERMISSION_READ
import com.cosmotech.api.security.coroutine.SecurityCoroutineContext
import com.cosmotech.api.utils.ResourceScanner
import com.cosmotech.api.utils.bulkQueryKey
import com.cosmotech.api.utils.formatQuery
import com.cosmotech.api.utils.getLocalDateNow
import com.cosmotech.api.utils.redisGraphKey
import com.cosmotech.api.utils.toRedisMetaDataKey
import com.cosmotech.api.utils.unzip
import com.cosmotech.api.utils.zipBytesWithFileNames
import com.cosmotech.organization.api.OrganizationApiService
import com.cosmotech.organization.service.getRbac
import com.cosmotech.twingraph.bulk.QueryBuffer
import com.cosmotech.twingraph.domain.GraphProperties
import com.cosmotech.twingraph.domain.TwinGraphBatchResult
import com.cosmotech.twingraph.domain.TwinGraphHash
import com.cosmotech.twingraph.domain.TwinGraphImport
import com.cosmotech.twingraph.domain.TwinGraphImportInfo
import com.cosmotech.twingraph.domain.TwinGraphQuery
import com.cosmotech.twingraph.extension.toJsonString
import com.cosmotech.twingraph.utils.TwingraphUtils
import com.redislabs.redisgraph.impl.api.RedisGraph
import java.io.InputStream
import java.nio.charset.StandardCharsets.UTF_8
<<<<<<< HEAD
import java.time.LocalDateTime
=======
import java.util.zip.ZipInputStream
>>>>>>> ef26cfff
import kotlinx.coroutines.GlobalScope
import kotlinx.coroutines.launch
import org.apache.commons.compress.archivers.ArchiveStreamFactory
import org.apache.commons.csv.CSVFormat
import org.apache.commons.csv.CSVRecord
import org.springframework.core.io.ByteArrayResource
import org.springframework.core.io.Resource
import org.springframework.http.ContentDisposition
import org.springframework.http.HttpHeaders
import org.springframework.stereotype.Service
import org.springframework.web.context.request.RequestContextHolder
import org.springframework.web.context.request.ServletRequestAttributes
import redis.clients.jedis.JedisPool
import redis.clients.jedis.ScanParams
import redis.clients.jedis.exceptions.JedisDataException

const val GRAPH_NAME = "graphName"
const val GRAPH_ROTATION = "graphRotation"
const val TYPE_NODE = "node"
const val TYPE_RELATIONSHIP = "relationship"
const val NODES_ZIP_FOLDER = "nodes"
const val EDGES_ZIP_FOLDER = "edges"

const val INITIAL_VERSION = "1"
const val DEFAULT_GRAPH_ROTATION = "3"

@Service
@Suppress("TooManyFunctions")
class TwingraphServiceImpl(
    private val organizationService: OrganizationApiService,
    private val csmJedisPool: JedisPool,
    private val csmRedisGraph: RedisGraph,
    private val csmRbac: CsmRbac,
    private val resourceScanner: ResourceScanner
) : CsmPhoenixService(), TwingraphApiService {

  override fun createGraph(organizationId: String, graphId: String, body: Resource?) {
    val graphList = mutableListOf<String>()
    findAllTwingraphs(organizationId).forEach { graphList.add(it.split(":").first()) }
    if (graphList.contains(graphId))
        throw CsmServerException("There is already a graph with the id : $graphId")

    val redisGraphKey = redisGraphKey(graphId, INITIAL_VERSION)
    csmJedisPool.resource.use { jedis ->
      jedis.hset(
          graphId.toRedisMetaDataKey(),
<<<<<<< HEAD
          mutableMapOf(
              "lastVersion" to INITIAL_VERSION,
              "graphName" to graphId,
              "graphRotation" to DEFAULT_GRAPH_ROTATION,
              "lastModifiedDate" to getCurrentDate()))
=======
          mutableMapOf<String, String>(
              "lastVersion" to "1",
              "graphName" to "$graphId:1",
              "graphRotation" to "3",
              "lastModifiedDate" to getLocalDateNow()))
>>>>>>> ef26cfff
    }
    if (body != null) {
      val archiverType = ArchiveStreamFactory.detect(body.inputStream.buffered())
      if (ArchiveStreamFactory.ZIP != archiverType) {
        throw IllegalArgumentException(
            "Invalid archive type: '$archiverType'. A Zip Archive is expected.")
      }

<<<<<<< HEAD
      val queryBuffer = QueryBuffer(csmJedisPool.resource, redisGraphKey)
      unzip(body.inputStream, listOf(NODES_ZIP_FOLDER, EDGES_ZIP_FOLDER), "csv")
          .sortedByDescending { it.prefix } // Nodes first
          .forEach { node ->
            readCSV(node.content.inputStream()) {
              if (node.prefix == NODES_ZIP_FOLDER) {
                queryBuffer.addNode(node.filename, it)
              } else {
                queryBuffer.addEdge(node.filename, it)
              }
            }
          }
      queryBuffer.send()
    } else {
      getEntities(organizationId, graphId, TYPE_NODE, listOf("node_a"))
=======
      val queryBuffer = QueryBuffer(csmJedisPool.resource, getLastVersion(organizationId, graphId))

      unzipEntities(body.inputStream, "Nodes").forEach { node ->
        processCSVBulk(node.content) { queryBuffer.addNode(node.filename, it) }
      }

      unzipEntities(body.inputStream, "Edges").forEach { edge ->
        processCSVBulk(edge.content) { queryBuffer.addEdge(edge.filename, it) }
      }

      queryBuffer.send()
    } else {
      // If no zip was given then we create an empty graph by querying one of his non-existent
      // element

      getEntities(organizationId, graphId, "node", listOf("node_a"))
    }
  }

  @Throws(IOException::class)
  private fun ZipInputStream.toInputStream(): InputStream {
    val data = ByteArray(BUFFER_SIZE)
    val out = ByteArrayOutputStream()
    while (this.read(data, 0, BUFFER_SIZE) != -1) {
      out.write(data)
>>>>>>> ef26cfff
    }
  }

<<<<<<< HEAD
=======
  fun cutName(filename: String): String {
    val prefixLess = filename.split("/")[1]
    return prefixLess.split(".")[0]
  }

  data class UnzippedFileEntities(val filename: String, val content: InputStream)
  fun unzipEntities(file: InputStream, entityType: String): List<UnzippedFileEntities> =
      ZipInputStream(file).use { zipInputStream ->
        generateSequence { zipInputStream.nextEntry }
            .filterNot { it.isDirectory }
            .filter { it.name.startsWith(entityType, true) }
            .filter { it.name.endsWith(".csv") }
            .map {
              UnzippedFileEntities(
                  filename = cutName(it.name), content = zipInputStream.toInputStream())
            }
            .toList()
      }

>>>>>>> ef26cfff
  override fun importGraph(
      organizationId: String,
      twinGraphImport: TwinGraphImport
  ): TwinGraphImportInfo {
    val requestJobId = this.idGenerator.generate(scope = "graphdataimport", prependPrefix = "gdi-")
    val graphImportEvent =
        TwingraphImportEvent(
            this,
            requestJobId,
            organizationId,
            twinGraphImport.graphId,
            twinGraphImport.source.name ?: "",
            twinGraphImport.source.location,
            twinGraphImport.source.path ?: "",
            twinGraphImport.source.type.value,
            twinGraphImport.version)
    this.eventPublisher.publishEvent(graphImportEvent)
    logger.debug("TwingraphImportEventResponse={}", graphImportEvent.response)
    return TwinGraphImportInfo(jobId = requestJobId, graphName = twinGraphImport.graphId)
  }

  override fun jobStatus(organizationId: String, jobId: String): String {
    val twingraphImportJobInfoRequest = TwingraphImportJobInfoRequest(this, jobId, organizationId)
    this.eventPublisher.publishEvent(twingraphImportJobInfoRequest)
    logger.debug("TwingraphImportEventResponse={}", twingraphImportJobInfoRequest.response)
    return twingraphImportJobInfoRequest.response ?: "Unknown"
  }

  @Suppress("SpreadOperator")
  override fun delete(organizationId: String, graphId: String) {
    val organization = organizationService.findOrganizationById(organizationId)
    csmRbac.verify(organization.getRbac(), PERMISSION_DELETE)
    val versions = getRedisKeyList("$graphId:*")
    versions.forEach { csmRedisGraph.deleteGraph(it) }
  }

  override fun findAllTwingraphs(organizationId: String): List<String> {
    val organization = organizationService.findOrganizationById(organizationId)
    csmRbac.verify(organization.getRbac(), PERMISSION_READ)
    return getRedisKeyList("*")
  }

  private fun getRedisKeyList(keyPattern: String, keyType: String = "graphdata"): List<String> {
    val matchingKeys = mutableSetOf<String>()
    csmJedisPool.resource.use { jedis ->
      var nextCursor = ScanParams.SCAN_POINTER_START
      do {
        val scanResult = jedis.scan(nextCursor, ScanParams().match(keyPattern), keyType)
        nextCursor = scanResult.cursor
        matchingKeys.addAll(scanResult.result)
      } while (!nextCursor.equals(ScanParams.SCAN_POINTER_START))
    }
    return matchingKeys.toList()
  }

  override fun getGraphMetaData(organizationId: String, graphId: String): Map<String, String> {
    csmJedisPool.resource.use { jedis ->
      if (jedis.exists(graphId.toRedisMetaDataKey())) {
        return jedis.hgetAll(graphId.toRedisMetaDataKey())
      }
      throw CsmResourceNotFoundException("No metadata found for graphId $graphId")
    }
  }

  private fun checkTwinGraphPrerequisites(
      organizationId: String,
      graphId: String,
      twinGraphQuery: TwinGraphQuery,
      toCheckReadOnlyQuery: Boolean
  ) {
    val organization = organizationService.findOrganizationById(organizationId)
    csmRbac.verify(organization.getRbac(), PERMISSION_READ)
    if (toCheckReadOnlyQuery && !TwingraphUtils.isReadOnlyQuery(twinGraphQuery.query)) {
      throw CsmClientException("Read Only queries authorized only")
    }

    if (twinGraphQuery.version.isNullOrEmpty()) {
      csmJedisPool.resource.use { jedis ->
        twinGraphQuery.version = jedis.hget(graphId.toRedisMetaDataKey(), "lastVersion")
        if (twinGraphQuery.version.isNullOrEmpty()) {
          throw CsmResourceNotFoundException(
              "Cannot find lastVersion in ${graphId.toRedisMetaDataKey()}")
        }
      }
    }
    val redisGraphId = redisGraphKey(graphId, twinGraphQuery.version!!)
    csmJedisPool.resource.use { jedis ->
      val redisGraphMatchingKeys = jedis.keys(redisGraphId)
      if (redisGraphMatchingKeys.size == 0) {
        throw CsmResourceNotFoundException("No graph found with id: $redisGraphId")
      }
    }
  }

  override fun query(
      organizationId: String,
      graphId: String,
      twinGraphQuery: TwinGraphQuery
  ): String {
    checkTwinGraphPrerequisites(organizationId, graphId, twinGraphQuery, true)
    val resultSet =
        csmRedisGraph.query(
            redisGraphKey(graphId, twinGraphQuery.version!!),
            twinGraphQuery.query,
            csmPlatformProperties.twincache.queryTimeout)
    return resultSet.toJsonString()
  }

  override fun updateGraphMetaData(
      organizationId: String,
      graphId: String,
      requestBody: Map<String, String>
  ): Any {
    val organization = organizationService.findOrganizationById(organizationId)
    csmRbac.verify(organization.getRbac(), PERMISSION_READ)

    val graphRotation = requestBody[GRAPH_ROTATION]?.toInt()
    if (graphRotation != null && graphRotation < 1) {
      throw CsmClientException("GraphRotation should be a positive integer")
    }

    csmJedisPool.resource.use { jedis ->
      if (jedis.exists(graphId.toRedisMetaDataKey())) {
        requestBody
            .filterKeys { it == GRAPH_NAME || it == GRAPH_ROTATION }
            .forEach { (key, value) -> jedis.hset(graphId.toRedisMetaDataKey(), key, value) }
        return jedis.hgetAll(graphId.toRedisMetaDataKey())
      }
      throw CsmResourceNotFoundException("No metadata found for graphId $graphId")
    }
  }

  override fun batchQuery(
      organizationId: String,
      graphId: String,
      twinGraphQuery: TwinGraphQuery
  ): TwinGraphHash {
    checkTwinGraphPrerequisites(organizationId, graphId, twinGraphQuery, true)
    val redisGraphKey = redisGraphKey(graphId, twinGraphQuery.version!!)
    val bulkQueryKey = bulkQueryKey(graphId, twinGraphQuery.query, twinGraphQuery.version!!)
    val twinGraphHash = TwinGraphHash(bulkQueryKey.second)
    csmJedisPool.resource.use { jedis ->
      val keyExists = jedis.exists(bulkQueryKey.first)
      if (keyExists) {
        return twinGraphHash
      }
      val resultSet = csmRedisGraph.query(redisGraphKey, twinGraphQuery.query)

      GlobalScope.launch(SecurityCoroutineContext()) {
        val zip =
            zipBytesWithFileNames(
                mapOf("bulkQuery.json" to resultSet.toJsonString().toByteArray(UTF_8)))
        jedis.setex(bulkQueryKey.first, csmPlatformProperties.twincache.queryBulkTTL, zip)
      }
    }
    return twinGraphHash
  }

  override fun batchUploadUpdate(
      organizationId: String,
      graphId: String,
      twinGraphQuery: TwinGraphQuery,
      body: Resource
  ): TwinGraphBatchResult {
    checkTwinGraphPrerequisites(organizationId, graphId, twinGraphQuery, false)
    resourceScanner.scanMimeTypes(body, listOf("text/csv", "text/plain"))

    val result = TwinGraphBatchResult(0, 0, mutableListOf())
    processCSVBatch(body.inputStream, twinGraphQuery, result) {
      try {
        csmRedisGraph.query(redisGraphKey(graphId, twinGraphQuery.version!!), it)
        result.processedLines++
      } catch (e: JedisDataException) {
        result.errors.add("#${result.totalLines}: ${e.message}")
      }
    }
    return result
  }

  private fun readCSV(
      inputStream: InputStream,
      result: TwinGraphBatchResult? = null,
      actionLambda: (Map<String, String>) -> Unit
  ): Map<String, String> {
    var map = mapOf<String, String>()
    inputStream.bufferedReader().use { reader ->
      val csvFormat: CSVFormat = CSVFormat.DEFAULT.builder().setHeader().setTrim(true).build()

      val records: Iterable<CSVRecord> = csvFormat.parse(reader)
      records.forEach { record ->
        map = record.parser.headerNames.zip(record.values()).toMap()
        actionLambda(map)
        result?.let { result.totalLines++ }
      }
    }
    return map
  }

  fun processCSVBatch(
      inputStream: InputStream,
      twinGraphQuery: TwinGraphQuery,
      result: TwinGraphBatchResult,
      actionLambda: (String) -> Unit
  ) = readCSV(inputStream, result) { actionLambda(twinGraphQuery.query.formatQuery(it)) }

  override fun downloadGraph(organizationId: String, hash: String): Resource {
    val organization = organizationService.findOrganizationById(organizationId)
    csmRbac.verify(organization.getRbac(), PERMISSION_READ)

    val bulkQueryId = bulkQueryKey(hash)
    csmJedisPool.resource.use { jedis ->
      if (!jedis.exists(bulkQueryId)) {
        throw CsmResourceNotFoundException("No graph found with hash: $hash  Try later")
      } else if (jedis.ttl(bulkQueryId) < 0) {
        throw CsmResourceNotFoundException(
            "Graph with hash: $hash is expired. Try to repeat bulk query")
      }
    }
    val httpServletResponse =
        ((RequestContextHolder.getRequestAttributes() as ServletRequestAttributes).response)
    val contentDisposition =
        ContentDisposition.builder("attachment").filename("TwinGraph-$hash.zip").build()
    httpServletResponse!!.setHeader(HttpHeaders.CONTENT_DISPOSITION, contentDisposition.toString())
    return ByteArrayResource(csmJedisPool.resource.use { jedis -> jedis.get(bulkQueryId) })
  }

  override fun createEntities(
      organizationId: String,
      graphId: String,
      modelType: String,
      graphProperties: List<GraphProperties>
  ): String {
    var result = ""
    updateGraphMetaData(organizationId, graphId, mapOf("lastModifiedDate" to getLocalDateNow()))
    when (modelType) {
      TYPE_NODE ->
          graphProperties.forEach {
            result +=
                csmRedisGraph
                    .query(
                        getLastVersion(organizationId, graphId),
                        "CREATE (a:${it.type} {id:'${it.name}',${it.params}}) RETURN a")
                    .toJsonString()
          }
      TYPE_RELATIONSHIP ->
          graphProperties.forEach {
            result +=
                csmRedisGraph
                    .query(
                        getLastVersion(organizationId, graphId),
                        "MATCH (a),(b) WHERE a.id='${it.source}' AND b.id='${it.target}'" +
                            "CREATE (a)-[r:${it.type} {id:'${it.name}', ${it.params}}]->(b) RETURN r")
                    .toJsonString()
          }
      else -> throw CsmResourceNotFoundException("Bad Type : $modelType")
    }
    return result
  }

  override fun getEntities(
      organizationId: String,
      graphId: String,
      modelType: String,
<<<<<<< HEAD
      ids: List<String>
  ): List<String> {
    updateGraphMetaData(organizationId, graphId, mapOf("lastModifiedDate" to getCurrentDate()))
    return when (modelType) {
      TYPE_NODE ->
          ids.map { csmRedisGraph.query(graphId, "MATCH (a {id:'$it'}) RETURN a").toJsonString() }
      TYPE_RELATIONSHIP ->
          ids.map {
            csmRedisGraph.query(graphId, "MATCH ()-[r {id:'$it'}]->() RETURN r").toJsonString()
=======
      requestBody: List<String>
  ): String {
    var result = ""
    updateGraphMetaData(organizationId, graphId, mapOf("lastModifiedDate" to getLocalDateNow()))
    when (modelType) {
      TYPE_NODE ->
          requestBody.forEach {
            result +=
                csmRedisGraph
                    .query(
                        getLastVersion(organizationId, graphId),
                        "MATCH (a) WHERE a.id='$it' RETURN a")
                    .toJsonString()
          }
      TYPE_RELATIONSHIP ->
          requestBody.forEach {
            result +=
                csmRedisGraph
                    .query(
                        getLastVersion(organizationId, graphId),
                        "MATCH ()-[r]->() WHERE r.id='$it' RETURN r")
                    .toJsonString()
>>>>>>> ef26cfff
          }
      else -> throw CsmResourceNotFoundException("Bad Type : $modelType")
    }
    return result
  }

  override fun updateEntities(
      organizationId: String,
      graphId: String,
      modelType: String,
      graphProperties: List<GraphProperties>
  ): String {
    var result = ""
    updateGraphMetaData(organizationId, graphId, mapOf("lastModifiedDate" to getLocalDateNow()))
    when (modelType) {
      TYPE_NODE ->
          graphProperties.forEach {
            result +=
                csmRedisGraph
                    .query(
                        getLastVersion(organizationId, graphId),
                        "MATCH (a {id:'${it.name}'}) SET a = {id:'${it.name}',${it.params}} RETURN a")
                    .toJsonString()
          }
      TYPE_RELATIONSHIP ->
          graphProperties.forEach {
            result +=
                csmRedisGraph
                    .query(
                        getLastVersion(organizationId, graphId),
                        "MATCH ()-[r {id:'${it.name}'}]-() SET r = {id:'${it.name}', ${it.params}} RETURN r")
                    .toJsonString()
          }
      else -> throw CsmResourceNotFoundException("Bad Type : $modelType")
    }
    return result
  }

  override fun deleteEntities(
      organizationId: String,
      graphId: String,
      modelType: String,
      ids: List<String>
  ) {
    updateGraphMetaData(organizationId, graphId, mapOf("lastModifiedDate" to getLocalDateNow()))
    return when (modelType) {
      TYPE_NODE ->
<<<<<<< HEAD
          ids.forEach { csmRedisGraph.query(graphId, "MATCH (a) WHERE a.id='$it' DELETE a") }
      TYPE_RELATIONSHIP ->
          ids.forEach { csmRedisGraph.query(graphId, "MATCH ()-[r]-() WHERE r.id='$it' DELETE r") }
=======
          requestBody.forEach {
            csmRedisGraph.query(
                getLastVersion(organizationId, graphId), "MATCH (a) WHERE a.id='$it' DELETE a")
          }
      TYPE_RELATIONSHIP ->
          requestBody.forEach {
            csmRedisGraph.query(
                getLastVersion(organizationId, graphId),
                "MATCH ()-[r]-() WHERE r.id='$it' DELETE r")
          }
>>>>>>> ef26cfff
      else -> throw CsmResourceNotFoundException("Bad Type : $modelType")
    }
  }

  fun getLastVersion(organizationId: String, graphId: String): String {
    val graphMetadata = getGraphMetaData(organizationId, graphId)
    return graphId + ":" + graphMetadata["lastVersion"].toString()
  }
}<|MERGE_RESOLUTION|>--- conflicted
+++ resolved
@@ -34,11 +34,6 @@
 import com.redislabs.redisgraph.impl.api.RedisGraph
 import java.io.InputStream
 import java.nio.charset.StandardCharsets.UTF_8
-<<<<<<< HEAD
-import java.time.LocalDateTime
-=======
-import java.util.zip.ZipInputStream
->>>>>>> ef26cfff
 import kotlinx.coroutines.GlobalScope
 import kotlinx.coroutines.launch
 import org.apache.commons.compress.archivers.ArchiveStreamFactory
@@ -81,23 +76,14 @@
     if (graphList.contains(graphId))
         throw CsmServerException("There is already a graph with the id : $graphId")
 
-    val redisGraphKey = redisGraphKey(graphId, INITIAL_VERSION)
     csmJedisPool.resource.use { jedis ->
       jedis.hset(
           graphId.toRedisMetaDataKey(),
-<<<<<<< HEAD
           mutableMapOf(
               "lastVersion" to INITIAL_VERSION,
-              "graphName" to graphId,
+              "graphName" to "$graphId:1",
               "graphRotation" to DEFAULT_GRAPH_ROTATION,
-              "lastModifiedDate" to getCurrentDate()))
-=======
-          mutableMapOf<String, String>(
-              "lastVersion" to "1",
-              "graphName" to "$graphId:1",
-              "graphRotation" to "3",
               "lastModifiedDate" to getLocalDateNow()))
->>>>>>> ef26cfff
     }
     if (body != null) {
       val archiverType = ArchiveStreamFactory.detect(body.inputStream.buffered())
@@ -106,8 +92,7 @@
             "Invalid archive type: '$archiverType'. A Zip Archive is expected.")
       }
 
-<<<<<<< HEAD
-      val queryBuffer = QueryBuffer(csmJedisPool.resource, redisGraphKey)
+      val queryBuffer = QueryBuffer(csmJedisPool.resource, getLastVersion(organizationId, graphId))
       unzip(body.inputStream, listOf(NODES_ZIP_FOLDER, EDGES_ZIP_FOLDER), "csv")
           .sortedByDescending { it.prefix } // Nodes first
           .forEach { node ->
@@ -121,59 +106,12 @@
           }
       queryBuffer.send()
     } else {
-      getEntities(organizationId, graphId, TYPE_NODE, listOf("node_a"))
-=======
-      val queryBuffer = QueryBuffer(csmJedisPool.resource, getLastVersion(organizationId, graphId))
-
-      unzipEntities(body.inputStream, "Nodes").forEach { node ->
-        processCSVBulk(node.content) { queryBuffer.addNode(node.filename, it) }
-      }
-
-      unzipEntities(body.inputStream, "Edges").forEach { edge ->
-        processCSVBulk(edge.content) { queryBuffer.addEdge(edge.filename, it) }
-      }
-
-      queryBuffer.send()
-    } else {
       // If no zip was given then we create an empty graph by querying one of his non-existent
       // element
-
-      getEntities(organizationId, graphId, "node", listOf("node_a"))
-    }
-  }
-
-  @Throws(IOException::class)
-  private fun ZipInputStream.toInputStream(): InputStream {
-    val data = ByteArray(BUFFER_SIZE)
-    val out = ByteArrayOutputStream()
-    while (this.read(data, 0, BUFFER_SIZE) != -1) {
-      out.write(data)
->>>>>>> ef26cfff
-    }
-  }
-
-<<<<<<< HEAD
-=======
-  fun cutName(filename: String): String {
-    val prefixLess = filename.split("/")[1]
-    return prefixLess.split(".")[0]
-  }
-
-  data class UnzippedFileEntities(val filename: String, val content: InputStream)
-  fun unzipEntities(file: InputStream, entityType: String): List<UnzippedFileEntities> =
-      ZipInputStream(file).use { zipInputStream ->
-        generateSequence { zipInputStream.nextEntry }
-            .filterNot { it.isDirectory }
-            .filter { it.name.startsWith(entityType, true) }
-            .filter { it.name.endsWith(".csv") }
-            .map {
-              UnzippedFileEntities(
-                  filename = cutName(it.name), content = zipInputStream.toInputStream())
-            }
-            .toList()
-      }
-
->>>>>>> ef26cfff
+      getEntities(organizationId, graphId, TYPE_NODE, listOf("node_a"))
+    }
+  }
+
   override fun importGraph(
       organizationId: String,
       twinGraphImport: TwinGraphImport
@@ -403,12 +341,12 @@
   override fun createEntities(
       organizationId: String,
       graphId: String,
-      modelType: String,
+      type: String,
       graphProperties: List<GraphProperties>
   ): String {
     var result = ""
     updateGraphMetaData(organizationId, graphId, mapOf("lastModifiedDate" to getLocalDateNow()))
-    when (modelType) {
+    when (type) {
       TYPE_NODE ->
           graphProperties.forEach {
             result +=
@@ -428,7 +366,7 @@
                             "CREATE (a)-[r:${it.type} {id:'${it.name}', ${it.params}}]->(b) RETURN r")
                     .toJsonString()
           }
-      else -> throw CsmResourceNotFoundException("Bad Type : $modelType")
+      else -> throw CsmResourceNotFoundException("Bad Type : $type")
     }
     return result
   }
@@ -436,25 +374,14 @@
   override fun getEntities(
       organizationId: String,
       graphId: String,
-      modelType: String,
-<<<<<<< HEAD
+      type: String,
       ids: List<String>
-  ): List<String> {
-    updateGraphMetaData(organizationId, graphId, mapOf("lastModifiedDate" to getCurrentDate()))
-    return when (modelType) {
-      TYPE_NODE ->
-          ids.map { csmRedisGraph.query(graphId, "MATCH (a {id:'$it'}) RETURN a").toJsonString() }
-      TYPE_RELATIONSHIP ->
-          ids.map {
-            csmRedisGraph.query(graphId, "MATCH ()-[r {id:'$it'}]->() RETURN r").toJsonString()
-=======
-      requestBody: List<String>
   ): String {
     var result = ""
     updateGraphMetaData(organizationId, graphId, mapOf("lastModifiedDate" to getLocalDateNow()))
-    when (modelType) {
+    when (type) {
       TYPE_NODE ->
-          requestBody.forEach {
+          ids.forEach {
             result +=
                 csmRedisGraph
                     .query(
@@ -463,16 +390,15 @@
                     .toJsonString()
           }
       TYPE_RELATIONSHIP ->
-          requestBody.forEach {
+          ids.forEach {
             result +=
                 csmRedisGraph
                     .query(
                         getLastVersion(organizationId, graphId),
                         "MATCH ()-[r]->() WHERE r.id='$it' RETURN r")
                     .toJsonString()
->>>>>>> ef26cfff
-          }
-      else -> throw CsmResourceNotFoundException("Bad Type : $modelType")
+          }
+      else -> throw CsmResourceNotFoundException("Bad Type : $type")
     }
     return result
   }
@@ -480,12 +406,12 @@
   override fun updateEntities(
       organizationId: String,
       graphId: String,
-      modelType: String,
+      type: String,
       graphProperties: List<GraphProperties>
   ): String {
     var result = ""
     updateGraphMetaData(organizationId, graphId, mapOf("lastModifiedDate" to getLocalDateNow()))
-    when (modelType) {
+    when (type) {
       TYPE_NODE ->
           graphProperties.forEach {
             result +=
@@ -504,7 +430,7 @@
                         "MATCH ()-[r {id:'${it.name}'}]-() SET r = {id:'${it.name}', ${it.params}} RETURN r")
                     .toJsonString()
           }
-      else -> throw CsmResourceNotFoundException("Bad Type : $modelType")
+      else -> throw CsmResourceNotFoundException("Bad Type : $type")
     }
     return result
   }
@@ -513,16 +439,11 @@
       organizationId: String,
       graphId: String,
       modelType: String,
-      ids: List<String>
+      requestBody: List<String>
   ) {
     updateGraphMetaData(organizationId, graphId, mapOf("lastModifiedDate" to getLocalDateNow()))
     return when (modelType) {
       TYPE_NODE ->
-<<<<<<< HEAD
-          ids.forEach { csmRedisGraph.query(graphId, "MATCH (a) WHERE a.id='$it' DELETE a") }
-      TYPE_RELATIONSHIP ->
-          ids.forEach { csmRedisGraph.query(graphId, "MATCH ()-[r]-() WHERE r.id='$it' DELETE r") }
-=======
           requestBody.forEach {
             csmRedisGraph.query(
                 getLastVersion(organizationId, graphId), "MATCH (a) WHERE a.id='$it' DELETE a")
@@ -533,7 +454,6 @@
                 getLastVersion(organizationId, graphId),
                 "MATCH ()-[r]-() WHERE r.id='$it' DELETE r")
           }
->>>>>>> ef26cfff
       else -> throw CsmResourceNotFoundException("Bad Type : $modelType")
     }
   }
