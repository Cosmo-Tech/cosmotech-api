openapi: 3.0.3

info:
  title: Cosmo Tech Run Manager API
  description: Cosmo Tech Run Manager API
  version: 0.0.8-SNAPSHOT

servers:
  - url: 'https://api.azure.cosmo-platform.com'
  - url: 'http://localhost:4010'

security:
  - oAuth2AuthCode: [ ]

tags:
  - name: run
    description: Run Management

paths:
  /organizations/{organization_id}/workspaces/{workspace_id}/scenarios/{scenario_id}/runs/{run_id}:
    parameters:
      - name: organization_id
        in: path
        description: the Organization identifier
        required: true
        schema:
          type: string
      - name: workspace_id
        in: path
        description: the Workspace identifier
        required: true
        schema:
          type: string
      - name: scenario_id
        in: path
        description: the Scenario identifier
        required: true
        schema:
          type: string
      - name: run_id
        in: path
        description: the Run identifier
        required: true
        schema:
          type: string
    get:
      operationId: findRunById
      tags:
        - run
      summary: Get the details of a run
      responses:
        "200":
          description: the Run details
          content:
            application/json:
              schema:
                $ref: '#/components/schemas/Run'
              examples:
                Run:
                  $ref: '#/components/examples/BreweryRun'
        "404":
          description: the Run specified is unknown or you don't have access to it
    delete:
      operationId: deleteRun
      tags:
        - run
      summary: Delete a run
      responses:
        "204":
          description: Request succeeded
        "400":
          description: Bad request
        "404":
          description: the Run specified is unknown or you don't have access to it
  /organizations/{organization_id}/workspaces/{workspace_id}/scenarios/{scenario_id}/runs/{run_id}/status:
    parameters:
      - name: organization_id
        in: path
        description: the Organization identifier
        required: true
        schema:
          type: string
      - name: workspace_id
        in: path
        description: the Workspace identifier
        required: true
        schema:
          type: string
      - name: scenario_id
        in: path
        description: the Scenario identifier
        required: true
        schema:
          type: string
      - name: run_id
        in: path
        description: the Run identifier
        required: true
        schema:
          type: string
    get:
      operationId: getRunStatus
      tags:
        - run
      summary: get the status for the Run
      responses:
        "200":
          description: the run status details
          content:
            application/json:
              schema:
                $ref: '#/components/schemas/RunStatus'
              examples:
                Run:
                  $ref: '#/components/examples/BreweryRunStatus'
  /organizations/{organization_id}/workspaces/{workspace_id}/scenarios/{scenario_id}/runs/{run_id}/logs:
    parameters:
      - name: organization_id
        in: path
        description: the Organization identifier
        required: true
        schema:
          type: string
      - name: workspace_id
        in: path
        description: the Workspace identifier
        required: true
        schema:
          type: string
      - name: scenario_id
        in: path
        description: the Scenario identifier
        required: true
        schema:
          type: string
      - name: run_id
        in: path
        description: the Run identifier
        required: true
        schema:
          type: string
    get:
      operationId: getRunLogs
      tags:
        - run
      summary: get the logs for the Run
      responses:
        "200":
          description: the run logs details
          content:
            application/json:
              schema:
                $ref: '#/components/schemas/RunLogs'
              examples:
                Run:
                  $ref: '#/components/examples/BreweryRunLogs'
  /organizations/{organization_id}/workspaces/{workspace_id}/scenarios/{scenario_id}/runs/{run_id}/cumulatedlogs:
    parameters:
      - name: organization_id
        in: path
        description: the Organization identifier
        required: true
        schema:
          type: string
      - name: workspace_id
        in: path
        description: the Workspace identifier
        required: true
        schema:
          type: string
      - name: scenario_id
        in: path
        description: the Scenario identifier
        required: true
        schema:
          type: string
      - name: run_id
        in: path
        description: the Run identifier
        required: true
        schema:
          type: string
    get:
      operationId: getRunCumulatedLogs
      tags:
        - run
      summary: Get the cumulated logs of a run
      responses:
        "200":
          description: the Run cumulated logs
          content:
            text/plain:
              schema:
                type: string
        "400":
          description: Bad request
        "404":
          description: the Run specified is unknown or you don't have access to it
  /organizations/{organization_id}/workspaces/{workspace_id}/scenarios/{scenario_id}/runs:
    parameters:
      - name: organization_id
        in: path
        description: the Organization identifier
        required: true
        schema:
          type: string
      - name: workspace_id
        in: path
        description: the Workspace identifier
        required: true
        schema:
          type: string
      - name: scenario_id
        in: path
        description: the Scenario identifier
        required: true
        schema:
          type: string
      - name: page
        in: query
        description: page number to query
        required: false
        schema:
          type: integer
      - name: size
        in: query
        description: amount of result by page
        required: false
        schema:
          type: integer
    get:
      operationId: getRuns
      tags:
        - run
      summary: get the list of Runs for the Scenario
      responses:
        "200":
          description: the run details list
          content:
            application/json:
              schema:
                type: array
                items:
                  $ref: '#/components/schemas/Run'
              examples:
                OneRun:
                  $ref: '#/components/examples/OneRun'

components:
  securitySchemes:
    oAuth2AuthCode:
      type: oauth2
      description: OAuth2 authentication
      flows:
        implicit:
          authorizationUrl: https://login.microsoftonline.com/common/oauth2/v2.0/authorize
          scopes:
            http://dev.api.cosmotech.com/platform: Platform scope
  schemas:
    RunSearch:
      type: object
      description: the search options
      properties:
        solutionId:
          type: string
          description: the Solution Id to search
        runTemplateId:
          type: string
          description: the Solution Analysis Id to search
        workspaceId:
          type: string
          description: the Workspace Id to search
        scenarioId:
          type: string
          description: the Scenario Id to search
        state:
          type: string
          description: the state to search
          enum: ["FetchingDatasets","FetchingScenarioParameters","ApplyingScenarioParameters","ValidatingScenarioData","SendingScenarioDataToDataWarehouse","PreRun","Running","PostRun","Success","Failed"]
        workflowId:
          type: string
          description: the Cosmo Tech compute cluster Argo Workflow Id to search
        workflowName:
          type: string
          description: the Cosmo Tech compute cluster Argo Workflow Name
        ownerId:
          type: string
          description: the owner Id to search
    RunStartContainers:
      type: object
      description: the parameters to run directly containers
      properties:
        generateName:
          type: string
          description: the base name for workflow name generation
        csmSimulationId:
          type: string
          description: Cosmo Tech Simulation Run Id
        nodeLabel:
          type: string
          description: the node label request
        labels:
          type: object
          description: the workflow labels
          additionalProperties:
            type: string
        containers:
          type: array
          description: the containerslist
          items:
            $ref: '#/components/schemas/RunContainer'
      required:
        - csmSimulationId
        - containers
    RunStatus:
      type: object
      description: a Run status
      properties:
        id:
          type: string
          description: the Run id
        organizationId:
          type: string
          description: the Organization id
        workspaceId:
          type: string
          description: the Workspace id
        runnerId:
          type: string
          description: the Runner id
        workflowId:
          type: string
          description: the Cosmo Tech compute cluster Argo Workflow Id to search
        workflowName:
          type: string
          description: the Cosmo Tech compute cluster Argo Workflow Name
        startTime:
          type: string
          description: the Run start Date Time
        endTime:
          type: string
          description: the Run end Date Time
        phase:
          type: string
          description: high-level summary of where the workflow is in its lifecycle
        progress:
          type: string
          description: progress to completion
        message:
          type: string
          description: a  human readable message indicating details about why the workflow is in this condition
        estimatedDuration:
          type: integer
          description: estimatedDuration in seconds
        nodes:
          type: array
          description: status of Run nodes
          items:
            $ref: '#/components/schemas/RunStatusNode'
        state:
          $ref: '#/components/schemas/RunState'
    RunState:
      type: string
      readOnly: true
      description: the Run end-to-end state
      enum:
        - Running
        - Successful
        - Failed
        - Unknown
    RunStatusNode:
      type: object
      description: status of a Run Node
      properties:
        id:
          type: string
          description: the node id
        name:
          type: string
          description: the node unique name
        containerName:
          type: string
          description: the Run container name
        outboundNodes:
          type: array
          readOnly: true
          description: the list of outbound nodes
          items:
            type: string
        resourcesDuration:
          $ref: '#/components/schemas/RunResourceRequested'
        estimatedDuration:
          type: integer
          description: estimatedDuration in seconds
        hostNodeName:
          type: string
          description: HostNodeName name of the Kubernetes node on which the Pod is running, if applicable
        message:
          type: string
          description: a human readable message indicating details about why the node is in this condition
        phase:
          type: string
          description: high-level summary of where the node is in its lifecycle
        progress:
          type: string
          description: progress to completion
        startTime:
          type: string
          description: the node start time
        endTime:
          type: string
          description: the node end time
    RunResourceRequested:
      type: object
      description: the memory and CPU requested by the pod
      properties:
        cpu:
          type: integer
          format: int64
          description: the cpu requested
        memory:
          type: integer
          format: int64
          description: the memory requested
    Run:
      type: object
      x-class-extra-annotation: "@com.redis.om.spring.annotations.Document"
      description: a Run with only base properties
      properties:
        id:
          type: string
          x-field-extra-annotation: "@org.springframework.data.annotation.Id"
          readOnly: true
          description: the Run
        state:
          x-field-extra-annotation: "@com.redis.om.spring.annotations.Searchable"
          allOf:
            - $ref: '#/components/schemas/RunState'
        organizationId:
          type: string
          x-field-extra-annotation: "@com.redis.om.spring.annotations.Indexed"
          description: the Organization id
        workflowId:
          type: string
          x-field-extra-annotation: "@com.redis.om.spring.annotations.Indexed"
          description: the Cosmo Tech compute cluster Argo Workflow Id to search
        csmSimulationRun:
          type: string
          readOnly: true
          description: the Cosmo Tech Simulation Run Id
        generateName:
          type: string
          description: the base name for workflow name generation
        workflowName:
          type: string
          x-field-extra-annotation: "@com.redis.om.spring.annotations.Indexed"
          description: the Cosmo Tech compute cluster Argo Workflow Name
        ownerId:
          type: string
          x-field-extra-annotation: "@com.redis.om.spring.annotations.Indexed"
          readOnly: true
          description: the user id which own this run
        workspaceId:
          type: string
          x-field-extra-annotation: "@com.redis.om.spring.annotations.Indexed"
          readOnly: true
          description: the Workspace Id
        workspaceKey:
          type: string
          readOnly: true
          description: technical key for resource name convention and version grouping. Must be unique
        scenarioId:
          type: string
          x-field-extra-annotation: "@com.redis.om.spring.annotations.Indexed"
          readOnly: true
          description: the Scenario Id
        solutionId:
          type: string
          x-field-extra-annotation: "@com.redis.om.spring.annotations.Indexed"
          readOnly: true
          description: the Solution Id
        runTemplateId:
          type: string
          x-field-extra-annotation: "@com.redis.om.spring.annotations.Indexed"
          readOnly: true
          description: the Solution Run Template id
        computeSize:
          type: string
          readOnly: true
          description: the compute size needed for this Analysis. Standard sizes are basic and highcpu. Default is basic
        createdAt:
          type: string
          readOnly: true
          description: the Run creation date
        datasetList:
          type: array
          readOnly: true
          description: the list of Dataset Id associated to this Run
          items:
            type: string
        parametersValues:
          type: array
          readOnly: true
          description: the list of Run Template parameters values
          items:
            $ref: '#/components/schemas/RunTemplateParameterValue'
        nodeLabel:
          type: string
          readOnly: true
          description: the node label request
        containers:
          type: array
          description: the containers list. This information is not returned by the API.
          items:
            $ref: '#/components/schemas/RunContainer'
    RunTemplateParameterValue:
      type: object
      description: the value of Analysis parameter for a Scenario for this Run
      properties:
        parameterId:
          type: string
          description: the parameter Id
        varType:
          type: string
          readOnly: true
          description: the parameter value type
        value:
          type: string
          description: the parameter value
      required:
        - parameterId
        - value
    RunContainer:
      type: object
      description: a Run container description
      properties:
        id:
          type: string
          readOnly: true
          description: the container Id
        name:
          type: string
          description: the container name
        labels:
          type: object
          description: the metadata labels
          additionalProperties:
            type: string
        envVars:
          type: object
          description: environment variable map
          additionalProperties:
            type: string
        image:
          type: string
          description: the container image URI
        entrypoint:
          type: string
          description: the container entry point
        runArgs:
          type: array
          description: the list of run arguments for the container
          items:
            type: string
        dependencies:
          type: array
          description: the list of dependencies container name to run this container
          items:
            type: string
        solutionContainer:
          type: boolean
          readOnly: true
          description: whether or not this container is a Cosmo Tech solution container
        nodeLabel:
          type: string
          description: the node label request
        runSizing:
          $ref: "#/components/schemas/ContainerResourceSizing"
        artifacts:
          type: array
          description: the list of artifacts
          items:
            $ref: '#/components/schemas/RunContainerArtifact'
      required:
        - name
        - image
    ContainerResourceSizing:
      type: object
      description: a description object for resource requests and limits (default same configuration as basic sizing)
      properties:
        requests:
          $ref: '#/components/schemas/ContainerResourceSizeInfo'
        limits:
          $ref: '#/components/schemas/ContainerResourceSizeInfo'
      required:
        - requests
        - limits
    ContainerResourceSizeInfo:
      type: object
      description: define cpus and memory needs
      properties:
        cpu:
          type: string
          description: define cpu needs
        memory:
          type: string
          description: define memory needs
      required:
        - cpu
        - memory
    RunContainerArtifact:
      type: object
      description: a scenario run container artifact
      properties:
        name:
          type: string
          description: the artifact name
        path:
          type: string
          description: the artifact path (relative to /var/csmoutput)
    RunLogs:
      type: object
      description: the run logs returned by all containers
      properties:
        runId:
          type: string
          readOnly: true
          description: the Run Id
        containers:
          type: object
          readOnly: true
          description: the container map of logs
          additionalProperties:
            $ref: '#/components/schemas/RunContainerLogs'
    RunContainerLogs:
      type: object
      description: logs for a given container
      properties:
        nodeId:
          type: string
          readOnly: true
          description: the node Id which has executed this log
        containerName:
          type: string
          readOnly: true
          description: the container name
        children:
          type: array
          readOnly: true
          description: the list of children node id
          items:
            type: string
        logs:
          type: string
          readOnly: true
          description: the node logs in plain text
  examples:
    BreweryRun:
      summary: Brewery Run example
      description: Brewery Run example
      value:
        id: SR-bDMr5lM9Vp
        organizationId: O-x2QOMVXpjX
        workflowId: 07193ced-9895-444f-b2be-31e8bfc3e768
        csmSimulationRun: a2880d46-a60d-4215-a593-783452e0df8f
        generateName: workflow-s-eeypwem0kw-
        workflowName: workflow-s-eeypwem0kw-lsczk
        ownerId: null
        workspaceId: W-OGNQqJ7wP0
        workspaceKey: Brewery
        scenarioId: S-EEYpWeM0kW
        solutionId: SOL-w4Kn79JXKz
        runTemplateId: hundred
        computeSize: '%NONE%'
        datasetList: null
        parametersValues: null
        sendDatasetsToDataWarehouse: false
        sendInputParametersToDataWarehouse: false
        nodeLabel: null
    BreweryRunContainer:
      summary: Brewery Run Containers example
      description: Brewery Run ran with containers information example
      value:
        id: "1"
        workflowId: "1"
        workflowName: "w1"
        ownerId: "1"
        state: Running
        startTime: 4/15/2021, 10:52:18.593 AM
        nodeLabel: highcpupool
    OneRun:
      summary: Brewery Run list example
      description: Brewery Run list example
      value:
        - id: SR-bDMr5lM9Vp
          organizationId: O-x2QOMVXpjX
          workflowId: 07193ced-9895-444f-b2be-31e8bfc3e768
          csmSimulationRun: a2880d46-a60d-4215-a593-783452e0df8f
          generateName: workflow-s-eeypwem0kw-
          workflowName: workflow-s-eeypwem0kw-lsczk
          ownerId: null
          workspaceId: W-OGNQqJ7wP0
          workspaceKey: Brewery
          scenarioId: S-EEYpWeM0kW
          solutionId: SOL-w4Kn79JXKz
          runTemplateId: hundred
          computeSize: '%NONE%'
          datasetList: null
          parametersValues: null
          sendDatasetsToDataWarehouse: false
          sendInputParametersToDataWarehouse: false
          nodeLabel: null
    BrewerySearch:
      summary: Brewery search Run example
      description: Brewery search Run of Workspace 1 in Running state example
      value:
        workspaceId: "1"
        state: "Running"
    BreweryRunStartContainers:
      summary: Brewery start Run directly with containers example
      description: Brewery start Run directly with containers example
      value:
        generateName: workflow-
        nodeLabel: highcpupool
    BreweryRunLogs:
      summary: Brewery Run logs  example
      description: Brewery Run logs with plain text example
      value:
        runId: "1"
        containers:
          fetchDatasetContainers:
            nodeId: azertyuiop-123
            containerName: azertyuiop
            children:
              - wxcvbn
            logs: cannot read source file
          runLogs:
            nodeid: wxcvbn-123
            containerName: wxcvbn
            logs: cannot run solution
    BreweryRunStatus:
      summary: Brewery status example
      description: Brewery Scenario Run status example
      value:
<<<<<<< HEAD
        id: SR-bDMr5lM9Vp
=======
        id: run-bDMr5lM9Vp
>>>>>>> 5e0329b9
        organizationId: O-x2QOMVXpjX
        workspaceId: W-x2QOMVXpjX
        runnerId: r-x2QOMVXpjX
        workflowId: 07193ced-9895-444f-b2be-31e8bfc3e768
        workflowName: workflow-s-eeypwem0kw-lsczk
        startTime: "2021-05-18T16:15:29.000Z"
        endTime: "2021-05-18T16:17:07.000Z"
        phase: Succeeded
        progress: 5/5
        message: null
        estimatedDuration: null
        nodes:
          - id: workflow-s-eeypwem0kw-lsczk
            name: workflow-s-eeypwem0kw-lsczk
            displayName: workflow-s-eeypwem0kw-lsczk
            estimatedDuration: null
            hostNodeName: null
            message: null
            phase: Succeeded
            progress: 5/5
            startTime: "2021-05-18T16:15:29.000Z"
            endTime: "2021-05-18T16:17:07.000Z"
          - id: workflow-s-eeypwem0kw-lsczk-1050490228
            name: workflow-s-eeypwem0kw-lsczk.applyParametersContainer
            displayName: applyParametersContainer
            estimatedDuration: null
            hostNodeName: phoenix-worker
            message: null
            phase: Succeeded
            progress: 1/1
            startTime: "2021-05-18T16:15:29.000Z"
            endTime: "2021-05-18T16:15:43.000Z"
          - id: workflow-s-eeypwem0kw-lsczk-1339592929
            name: workflow-s-eeypwem0kw-lsczk.postRunContainer
            displayName: postRunContainer
            estimatedDuration: null
            hostNodeName: phoenix-worker
            message: null
            phase: Succeeded
            progress: 1/1
            startTime: "2021-05-18T16:16:45.000Z"
            endTime: "2021-05-18T16:16:57.000Z"
          - id: workflow-s-eeypwem0kw-lsczk-2556449795
            name: workflow-s-eeypwem0kw-lsczk.runContainer
            displayName: runContainer
            estimatedDuration: null
            hostNodeName: null
            message: null
            phase: Succeeded
            progress: 1/1
            startTime: "2021-05-18T16:16:35.000Z"
            endTime: "2021-05-18T16:16:42.000Z"
          - id: workflow-s-eeypwem0kw-lsczk-545137412
            name: workflow-s-eeypwem0kw-lsczk.preRunContainer
            displayName: preRunContainer
            estimatedDuration: null
            hostNodeName: phoenix-worker
            message: null
            phase: Succeeded
            progress: 1/1
            startTime: "2021-05-18T16:16:13.000Z"
            endTime: "2021-05-18T16:16:25.000Z"
          - id: workflow-s-eeypwem0kw-lsczk-996178104
            name: workflow-s-eeypwem0kw-lsczk.validateDataContainer
            displayName: validateDataContainer
            estimatedDuration: null
            hostNodeName: phoenix-worker
            message: null
            phase: Succeeded
            progress: 1/1
            startTime: "2021-05-18T16:15:53.000Z"
            endTime: "2021-05-18T16:16:03.000Z"<|MERGE_RESOLUTION|>--- conflicted
+++ resolved
@@ -17,7 +17,7 @@
     description: Run Management
 
 paths:
-  /organizations/{organization_id}/workspaces/{workspace_id}/scenarios/{scenario_id}/runs/{run_id}:
+  /organizations/{organization_id}/workspaces/{workspace_id}/runners/{runner_id}/runs/{run_id}:
     parameters:
       - name: organization_id
         in: path
@@ -31,9 +31,9 @@
         required: true
         schema:
           type: string
-      - name: scenario_id
-        in: path
-        description: the Scenario identifier
+      - name: runner_id
+        in: path
+        description: the Runner identifier
         required: true
         schema:
           type: string
@@ -72,7 +72,7 @@
           description: Bad request
         "404":
           description: the Run specified is unknown or you don't have access to it
-  /organizations/{organization_id}/workspaces/{workspace_id}/scenarios/{scenario_id}/runs/{run_id}/status:
+  /organizations/{organization_id}/workspaces/{workspace_id}/runners/{runner_id}/runs/{run_id}/status:
     parameters:
       - name: organization_id
         in: path
@@ -86,9 +86,9 @@
         required: true
         schema:
           type: string
-      - name: scenario_id
-        in: path
-        description: the Scenario identifier
+      - name: runner_id
+        in: path
+        description: the Runner identifier
         required: true
         schema:
           type: string
@@ -113,7 +113,7 @@
               examples:
                 Run:
                   $ref: '#/components/examples/BreweryRunStatus'
-  /organizations/{organization_id}/workspaces/{workspace_id}/scenarios/{scenario_id}/runs/{run_id}/logs:
+  /organizations/{organization_id}/workspaces/{workspace_id}/runners/{runner_id}/runs/{run_id}/logs:
     parameters:
       - name: organization_id
         in: path
@@ -127,9 +127,9 @@
         required: true
         schema:
           type: string
-      - name: scenario_id
-        in: path
-        description: the Scenario identifier
+      - name: runner_id
+        in: path
+        description: the Runner identifier
         required: true
         schema:
           type: string
@@ -154,7 +154,7 @@
               examples:
                 Run:
                   $ref: '#/components/examples/BreweryRunLogs'
-  /organizations/{organization_id}/workspaces/{workspace_id}/scenarios/{scenario_id}/runs/{run_id}/cumulatedlogs:
+  /organizations/{organization_id}/workspaces/{workspace_id}/runners/{runner_id}/runs:
     parameters:
       - name: organization_id
         in: path
@@ -168,51 +168,9 @@
         required: true
         schema:
           type: string
-      - name: scenario_id
-        in: path
-        description: the Scenario identifier
-        required: true
-        schema:
-          type: string
-      - name: run_id
-        in: path
-        description: the Run identifier
-        required: true
-        schema:
-          type: string
-    get:
-      operationId: getRunCumulatedLogs
-      tags:
-        - run
-      summary: Get the cumulated logs of a run
-      responses:
-        "200":
-          description: the Run cumulated logs
-          content:
-            text/plain:
-              schema:
-                type: string
-        "400":
-          description: Bad request
-        "404":
-          description: the Run specified is unknown or you don't have access to it
-  /organizations/{organization_id}/workspaces/{workspace_id}/scenarios/{scenario_id}/runs:
-    parameters:
-      - name: organization_id
-        in: path
-        description: the Organization identifier
-        required: true
-        schema:
-          type: string
-      - name: workspace_id
-        in: path
-        description: the Workspace identifier
-        required: true
-        schema:
-          type: string
-      - name: scenario_id
-        in: path
-        description: the Scenario identifier
+      - name: runner_id
+        in: path
+        description: the Runner identifier
         required: true
         schema:
           type: string
@@ -232,7 +190,7 @@
       operationId: getRuns
       tags:
         - run
-      summary: get the list of Runs for the Scenario
+      summary: get the list of Runs for the Runner
       responses:
         "200":
           description: the run details list
@@ -270,9 +228,9 @@
         workspaceId:
           type: string
           description: the Workspace Id to search
-        scenarioId:
-          type: string
-          description: the Scenario Id to search
+        runnerId:
+          type: string
+          description: the Runner Id to search
         state:
           type: string
           description: the state to search
@@ -469,11 +427,11 @@
           type: string
           readOnly: true
           description: technical key for resource name convention and version grouping. Must be unique
-        scenarioId:
+        runnerId:
           type: string
           x-field-extra-annotation: "@com.redis.om.spring.annotations.Indexed"
           readOnly: true
-          description: the Scenario Id
+          description: the Runner Id
         solutionId:
           type: string
           x-field-extra-annotation: "@com.redis.om.spring.annotations.Indexed"
@@ -515,7 +473,7 @@
             $ref: '#/components/schemas/RunContainer'
     RunTemplateParameterValue:
       type: object
-      description: the value of Analysis parameter for a Scenario for this Run
+      description: the value of Analysis parameter for a Runner for this Run
       properties:
         parameterId:
           type: string
@@ -610,7 +568,7 @@
         - memory
     RunContainerArtifact:
       type: object
-      description: a scenario run container artifact
+      description: a runner run container artifact
       properties:
         name:
           type: string
@@ -659,7 +617,7 @@
       summary: Brewery Run example
       description: Brewery Run example
       value:
-        id: SR-bDMr5lM9Vp
+        id: run-bDMr5lM9Vp
         organizationId: O-x2QOMVXpjX
         workflowId: 07193ced-9895-444f-b2be-31e8bfc3e768
         csmSimulationRun: a2880d46-a60d-4215-a593-783452e0df8f
@@ -668,7 +626,7 @@
         ownerId: null
         workspaceId: W-OGNQqJ7wP0
         workspaceKey: Brewery
-        scenarioId: S-EEYpWeM0kW
+        runnerId: r-EEYpWeM0kW
         solutionId: SOL-w4Kn79JXKz
         runTemplateId: hundred
         computeSize: '%NONE%'
@@ -692,7 +650,7 @@
       summary: Brewery Run list example
       description: Brewery Run list example
       value:
-        - id: SR-bDMr5lM9Vp
+        - id: run-bDMr5lM9Vp
           organizationId: O-x2QOMVXpjX
           workflowId: 07193ced-9895-444f-b2be-31e8bfc3e768
           csmSimulationRun: a2880d46-a60d-4215-a593-783452e0df8f
@@ -701,7 +659,7 @@
           ownerId: null
           workspaceId: W-OGNQqJ7wP0
           workspaceKey: Brewery
-          scenarioId: S-EEYpWeM0kW
+          runnerId: r-EEYpWeM0kW
           solutionId: SOL-w4Kn79JXKz
           runTemplateId: hundred
           computeSize: '%NONE%'
@@ -740,13 +698,9 @@
             logs: cannot run solution
     BreweryRunStatus:
       summary: Brewery status example
-      description: Brewery Scenario Run status example
+      description: Brewery Runner Run status example
       value:
-<<<<<<< HEAD
-        id: SR-bDMr5lM9Vp
-=======
         id: run-bDMr5lM9Vp
->>>>>>> 5e0329b9
         organizationId: O-x2QOMVXpjX
         workspaceId: W-x2QOMVXpjX
         runnerId: r-x2QOMVXpjX
