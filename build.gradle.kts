--- conflicted
+++ resolved
@@ -30,11 +30,7 @@
   id("org.springframework.boot") version "2.7.2" apply false
   id("org.openapi.generator") version "5.4.0" apply false
   id("com.google.cloud.tools.jib") version "3.2.1" apply false
-<<<<<<< HEAD
-  id("io.gitlab.arturbosch.detekt") version "1.20.0"
-=======
   id("io.gitlab.arturbosch.detekt") version "1.21.0"
->>>>>>> 18b3f0a9
 }
 
 scmVersion { tag(closureOf<TagNameSerializationConfig> { prefix = "" }) }
@@ -175,14 +171,9 @@
 
     // Workaround until Detekt adds support for JVM Target 17
     // See https://github.com/detekt/detekt/issues/4287
-<<<<<<< HEAD
     detekt("io.gitlab.arturbosch.detekt:detekt-cli:1.20.0")
     detekt("io.gitlab.arturbosch.detekt:detekt-formatting:1.20.0")
-    detekt("org.jetbrains.kotlin:kotlin-compiler-embeddable:1.6.20")
-=======
-    detekt("io.gitlab.arturbosch.detekt:detekt-cli:1.19.0")
     detekt("org.jetbrains.kotlin:kotlin-compiler-embeddable:1.7.10")
->>>>>>> 18b3f0a9
 
     val developmentOnly = configurations.getByName("developmentOnly")
 
